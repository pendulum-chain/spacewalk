[package]
authors = ["SatoshiPay"]
build = "build.rs"
edition = "2018"
name = "spacewalk-standalone"
version = "1.2.0"

[package.metadata.docs.rs]
targets = ["x86_64-unknown-linux-gnu"]

[[bin]]
name = "spacewalk-standalone"

[build-dependencies]
substrate-build-script-utils = {git = "https://github.com/paritytech/substrate", branch = "polkadot-v0.9.18"}

[dependencies]
clap = {version = "3.1", features = ["derive"]}
codec = {package = "parity-scale-codec", version = "3.0.0"}
hex-literal = "0.2.1"
log = "0.4.8"
serde = {version = "1.0.130", features = ["derive"]}

# Parachain dependencies
<<<<<<< HEAD
spacewalk-rpc = {path = "../../rpc"}
spacewalk-runtime = {package = "spacewalk-runtime-standalone", path = "../runtime"}
primitives = {package = "spacewalk-primitives", path = "../../primitives"}
=======
primitives = {package = "spacewalk-primitives", path = "../primitives"}
spacewalk-rpc = {path = "../rpc"}
spacewalk-runtime = {package = "spacewalk-runtime-standalone", path = "../runtime"}
>>>>>>> e91e03a2

# Substrate dependencies
sc-basic-authorship = {git = "https://github.com/paritytech/substrate", branch = "polkadot-v0.9.18"}
sc-cli = {git = "https://github.com/paritytech/substrate", branch = "polkadot-v0.9.18", features = ["wasmtime"]}
sc-client-api = {git = "https://github.com/paritytech/substrate", branch = "polkadot-v0.9.18"}
sc-consensus = {git = "https://github.com/paritytech/substrate", branch = "polkadot-v0.9.18"}
sc-consensus-aura = {git = "https://github.com/paritytech/substrate", branch = "polkadot-v0.9.18"}
sc-executor = {git = "https://github.com/paritytech/substrate", branch = "polkadot-v0.9.18", features = ["wasmtime"]}
sc-finality-grandpa = {git = "https://github.com/paritytech/substrate", branch = "polkadot-v0.9.18"}
sc-keystore = {git = "https://github.com/paritytech/substrate", branch = "polkadot-v0.9.18"}
sc-service = {git = "https://github.com/paritytech/substrate", branch = "polkadot-v0.9.18"}
sc-telemetry = {git = "https://github.com/paritytech/substrate", branch = "polkadot-v0.9.18"}
sc-transaction-pool = {git = "https://github.com/paritytech/substrate", branch = "polkadot-v0.9.18"}
sp-api = {git = "https://github.com/paritytech/substrate", branch = "polkadot-v0.9.18"}
sp-arithmetic = {git = "https://github.com/paritytech/substrate", branch = "polkadot-v0.9.18"}
sp-block-builder = {git = "https://github.com/paritytech/substrate", branch = "polkadot-v0.9.18"}
sp-consensus = {git = "https://github.com/paritytech/substrate", branch = "polkadot-v0.9.18"}
sp-consensus-aura = {git = "https://github.com/paritytech/substrate", branch = "polkadot-v0.9.18"}
sp-core = {git = "https://github.com/paritytech/substrate", branch = "polkadot-v0.9.18"}
sp-finality-grandpa = {git = "https://github.com/paritytech/substrate", branch = "polkadot-v0.9.18"}
sp-inherents = {git = "https://github.com/paritytech/substrate", branch = "polkadot-v0.9.18"}
sp-io = {git = "https://github.com/paritytech/substrate", branch = "polkadot-v0.9.18"}
sp-offchain = {git = "https://github.com/paritytech/substrate", branch = "polkadot-v0.9.18"}
sp-runtime = {git = "https://github.com/paritytech/substrate", branch = "polkadot-v0.9.18"}
sp-session = {git = "https://github.com/paritytech/substrate", branch = "polkadot-v0.9.18"}
sp-timestamp = {git = "https://github.com/paritytech/substrate", branch = "polkadot-v0.9.18"}
sp-transaction-pool = {git = "https://github.com/paritytech/substrate", branch = "polkadot-v0.9.18"}

frame-benchmarking = {git = "https://github.com/paritytech/substrate", branch = "polkadot-v0.9.18"}
frame-benchmarking-cli = {git = "https://github.com/paritytech/substrate", branch = "polkadot-v0.9.18"}
frame-support = {git = "https://github.com/paritytech/substrate", branch = "polkadot-v0.9.18"}
frame-system = {git = "https://github.com/paritytech/substrate", branch = "polkadot-v0.9.18"}

substrate-stellar-sdk = {git = "https://github.com/pendulum-chain/substrate-stellar-sdk", branch = "polkadot-v0.9.18"}

[features]
default = []
runtime-benchmarks = [
  "spacewalk-runtime/runtime-benchmarks",
]<|MERGE_RESOLUTION|>--- conflicted
+++ resolved
@@ -22,15 +22,9 @@
 serde = {version = "1.0.130", features = ["derive"]}
 
 # Parachain dependencies
-<<<<<<< HEAD
 spacewalk-rpc = {path = "../../rpc"}
 spacewalk-runtime = {package = "spacewalk-runtime-standalone", path = "../runtime"}
 primitives = {package = "spacewalk-primitives", path = "../../primitives"}
-=======
-primitives = {package = "spacewalk-primitives", path = "../primitives"}
-spacewalk-rpc = {path = "../rpc"}
-spacewalk-runtime = {package = "spacewalk-runtime-standalone", path = "../runtime"}
->>>>>>> e91e03a2
 
 # Substrate dependencies
 sc-basic-authorship = {git = "https://github.com/paritytech/substrate", branch = "polkadot-v0.9.18"}
