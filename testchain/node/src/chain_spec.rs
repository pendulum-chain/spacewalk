<<<<<<< HEAD
use hex_literal::hex;
use sc_service::ChainType;
use sp_consensus_aura::sr25519::AuthorityId as AuraId;
use sp_core::{crypto::UncheckedInto, sr25519, Pair, Public};
=======
use node_template_runtime::{
	AccountId, AuraConfig, BalancesConfig, GenesisConfig, GrandpaConfig, Signature, SudoConfig,
	SystemConfig, TokensConfig, WASM_BINARY,
};
use sc_service::ChainType;
use sp_consensus_aura::ed25519::AuthorityId as AuraId;
use sp_core::{ed25519, Pair, Public};
>>>>>>> 996876a4
use sp_finality_grandpa::AuthorityId as GrandpaId;
use sp_runtime::traits::{IdentifyAccount, Verify};
use spacewalk_rpc::jsonrpc_core::serde_json::{map::Map, Value};
use spacewalk_runtime::{
	AccountId, AuraConfig, BalancesConfig, CurrencyId, GenesisConfig, GrandpaConfig,
	Signature, SudoConfig, SystemConfig, TokensConfig, WASM_BINARY,
};
use std::{convert::TryFrom, str::FromStr};

// The URL for the telemetry server.
// const STAGING_TELEMETRY_URL: &str = "wss://telemetry.polkadot.io/submit/";

pub type ChainSpec = sc_service::GenericChainSpec<GenesisConfig>;

/// Helper function to generate a crypto pair from seed
pub fn get_from_seed<TPublic: Public>(seed: &str) -> <TPublic::Pair as Pair>::Public {
	TPublic::Pair::from_string(&format!("//{}", seed), None)
		.expect("static values are valid; qed")
		.public()
}

/// Generate an Aura authority key.
pub fn authority_keys_from_seed(s: &str) -> (AuraId, GrandpaId) {
	(get_from_seed::<AuraId>(s), get_from_seed::<GrandpaId>(s))
}

fn get_account_id_from_string(account_id: &str) -> AccountId {
	AccountId::from_str(account_id).expect("account id is not valid")
}

type AccountPublic = <Signature as Verify>::Signer;

/// Helper function to generate an account ID from seed
pub fn get_account_id_from_seed<TPublic: Public>(seed: &str) -> AccountId
where
	AccountPublic: From<<TPublic::Pair as Pair>::Public>,
{
	AccountPublic::from(get_from_seed::<TPublic>(seed)).into_account()
}

fn get_properties() -> Map<String, Value> {
	let mut properties = Map::new();
	properties.insert("ss58Format".into(), spacewalk_runtime::SS58Prefix::get().into());
	properties
}

pub fn local_config() -> ChainSpec {
	ChainSpec::from_genesis(
		"spacewalk",
		"local_testnet",
		ChainType::Local,
		move || {
			testnet_genesis(
<<<<<<< HEAD
				get_account_id_from_seed::<sr25519::Public>("Alice"),
				vec![],
				vec![
					get_account_id_from_seed::<sr25519::Public>("Alice"),
					get_account_id_from_seed::<sr25519::Public>("Bob"),
					get_account_id_from_seed::<sr25519::Public>("Charlie"),
					get_account_id_from_seed::<sr25519::Public>("Dave"),
					get_account_id_from_seed::<sr25519::Public>("Eve"),
					get_account_id_from_seed::<sr25519::Public>("Ferdie"),
					get_account_id_from_seed::<sr25519::Public>("Alice//stash"),
					get_account_id_from_seed::<sr25519::Public>("Bob//stash"),
					get_account_id_from_seed::<sr25519::Public>("Charlie//stash"),
					get_account_id_from_seed::<sr25519::Public>("Dave//stash"),
					get_account_id_from_seed::<sr25519::Public>("Eve//stash"),
					get_account_id_from_seed::<sr25519::Public>("Ferdie//stash"),
=======
				wasm_binary,
				// Initial PoA authorities
				vec![authority_keys_from_seed("Alice")],
				// Sudo account
				get_account_id_from_seed::<ed25519::Public>("Alice"),
				// Pre-funded accounts
				vec![
					get_account_id_from_seed::<ed25519::Public>("Alice"),
					get_account_id_from_seed::<ed25519::Public>("Bob"),
					get_account_id_from_seed::<ed25519::Public>("Alice//stash"),
					get_account_id_from_seed::<ed25519::Public>("Bob//stash"),
>>>>>>> 996876a4
				],
				vec![(
					get_account_id_from_seed::<sr25519::Public>("Bob"),
					"Bob".as_bytes().to_vec(),
				)],
				0,
				false,
			)
		},
		vec![],
		None,
		None,
		None,
		Some(get_properties()),
		None,
	)
}

pub fn beta_testnet_config() -> ChainSpec {
	ChainSpec::from_genesis(
		"spacewalk",
		"beta_testnet",
		ChainType::Live,
		move || {
			testnet_genesis(
				get_account_id_from_string("5HeVGqvfpabwFqzV1DhiQmjaLQiFcTSmq2sH6f7atsXkgvtt"),
				vec![
					(
						// 5DJ3wbdicFSFFudXndYBuvZKjucTsyxtJX5WPzQM8HysSkFY
						hex!["366a092a27b4b28199a588b0155a2c9f3f0513d92481de4ee2138273926fa91c"]
							.unchecked_into(),
						hex!["dce82040dc0a90843897aee1cc1a96c205fe7c1165b8f46635c2547ed15a3013"]
							.unchecked_into(),
					),
					(
						// 5HW7ApFamN6ovtDkFyj67tRLRhp8B2kVNjureRUWWYhkTg9j
						hex!["f08cc7cf45f88e6dbe312a63f6ce639061834b4208415b235f77a67b51435f63"]
							.unchecked_into(),
						hex!["5b4651cf045ddf55f0df7bfbb9bb4c45bbeb3c536c6ce4a98275781b8f0f0754"]
							.unchecked_into(),
					),
					(
						// 5FNbq8zGPZtinsfgyD4w2G3BMh75H3r2Qg3uKudTZkJtRru6
						hex!["925ad4bdf35945bea91baeb5419a7ffa07002c6a85ba334adfa7cb5b05623c1b"]
							.unchecked_into(),
						hex!["8de3db7b51864804d2dd5c5905d571aa34d7161537d5a0045755b72d1ac2062e"]
							.unchecked_into(),
					),
				],
				vec![
					// root key
					get_account_id_from_string("5HeVGqvfpabwFqzV1DhiQmjaLQiFcTSmq2sH6f7atsXkgvtt"),
					// faucet
					get_account_id_from_string("5FHy3cvyToZ4ConPXhi43rycAcGYw2R2a8cCjfVMfyuS1Ywg"),
					// vaults
					get_account_id_from_string("5F7Q9FqnGwJmjLtsFGymHZXPEx2dWRVE7NW4Sw2jzEhUB5WQ"),
					get_account_id_from_string("5CJncqjWDkYv4P6nccZHGh8JVoEBXvharMqVpkpJedoYNu4A"),
					get_account_id_from_string("5GpnEWKTWv7xiQtDFi9Rku7DrvgHj4oqMDev4qBQhfwQE8nx"),
					get_account_id_from_string("5DttG269R1NTBDWcghYxa9NmV2wHxXpTe4U8pu4jK3LCE9zi"),
					// relayers
					get_account_id_from_string("5DNzULM1UJXDM7NUgDL4i8Hrhe9e3vZkB3ByM1eEXMGAs4Bv"),
					get_account_id_from_string("5GEXRnnv8Qz9rEwMs4TfvHme48HQvVTEDHJECCvKPzFB4pFZ"),
					// oracles
					get_account_id_from_string("5H8zjSWfzMn86d1meeNrZJDj3QZSvRjKxpTfuVaZ46QJZ4qs"),
					get_account_id_from_string("5FPBT2BVVaLveuvznZ9A1TUtDcbxK5yvvGcMTJxgFmhcWGwj"),
				],
				vec![(
					get_account_id_from_string("5H8zjSWfzMn86d1meeNrZJDj3QZSvRjKxpTfuVaZ46QJZ4qs"),
					"Interlay".as_bytes().to_vec(),
				)],
				1,
				false,
			)
		},
		Vec::new(),
		None,
		None,
		None,
		Some(get_properties()),
		None,
	)
}

pub fn development_config() -> ChainSpec {
	ChainSpec::from_genesis(
		"spacewalk",
		"dev_testnet",
		ChainType::Development,
		move || {
			testnet_genesis(
<<<<<<< HEAD
				get_account_id_from_seed::<sr25519::Public>("Alice"),
				vec![authority_keys_from_seed("Alice")],
=======
				wasm_binary,
				// Initial PoA authorities
				vec![authority_keys_from_seed("Alice"), authority_keys_from_seed("Bob")],
				// Sudo account
				get_account_id_from_seed::<ed25519::Public>("Alice"),
				// Pre-funded accounts
>>>>>>> 996876a4
				vec![
					get_account_id_from_seed::<ed25519::Public>("Alice"),
					get_account_id_from_seed::<ed25519::Public>("Bob"),
					get_account_id_from_seed::<ed25519::Public>("Charlie"),
					get_account_id_from_seed::<ed25519::Public>("Dave"),
					get_account_id_from_seed::<ed25519::Public>("Eve"),
					get_account_id_from_seed::<ed25519::Public>("Ferdie"),
					get_account_id_from_seed::<ed25519::Public>("Alice//stash"),
					get_account_id_from_seed::<ed25519::Public>("Bob//stash"),
					get_account_id_from_seed::<ed25519::Public>("Charlie//stash"),
					get_account_id_from_seed::<ed25519::Public>("Dave//stash"),
					get_account_id_from_seed::<ed25519::Public>("Eve//stash"),
					get_account_id_from_seed::<ed25519::Public>("Ferdie//stash"),
				],
				vec![
					(
						get_account_id_from_seed::<sr25519::Public>("Alice"),
						"Alice".as_bytes().to_vec(),
					),
					(get_account_id_from_seed::<sr25519::Public>("Bob"), "Bob".as_bytes().to_vec()),
					(
						get_account_id_from_seed::<sr25519::Public>("Charlie"),
						"Charlie".as_bytes().to_vec(),
					),
				],
				1,
				false,
			)
		},
		Vec::new(),
		None,
		None,
		None,
		Some(get_properties()),
		None,
	)
}

fn testnet_genesis(
	root_key: AccountId,
	initial_authorities: Vec<(AuraId, GrandpaId)>,
	endowed_accounts: Vec<AccountId>,
	authorized_oracles: Vec<(AccountId, Vec<u8>)>,
	bitcoin_confirmations: u32,
	start_shutdown: bool,
) -> GenesisConfig {
	let stellar_usdc_asset: CurrencyId = CurrencyId::try_from((
		"USDC",
		substrate_stellar_sdk::PublicKey::from_encoding(
			"GAKNDFRRWA3RPWNLTI3G4EBSD3RGNZZOY5WKWYMQ6CQTG3KIEKPYWAYC",
		)
		.unwrap()
		.as_binary()
		.clone(),
	))
	.unwrap();

	GenesisConfig {
		system: SystemConfig {
			code: WASM_BINARY.expect("WASM binary was not build, please build it!").to_vec(),
		},
		aura: AuraConfig {
			authorities: initial_authorities.iter().map(|x| (x.0.clone())).collect(),
		},
		grandpa: GrandpaConfig {
			authorities: initial_authorities.iter().map(|x| (x.1.clone(), 1)).collect(),
		},
		sudo: SudoConfig {
			// Assign network admin rights.
			key: Some(root_key.clone()),
		},
		balances: BalancesConfig {
			// Configure endowed accounts with initial balance of 1 << 60.
			balances: endowed_accounts.iter().cloned().map(|k| (k, 1 << 60)).collect(),
		},
		tokens: TokensConfig {
			// Configure the initial token supply for the native currency and USDC asset
			balances: endowed_accounts
				.iter()
				.flat_map(|k| {
					vec![
						(k.clone(), CurrencyId::Native, 1 << 60),
						(k.clone(), stellar_usdc_asset, 1 << 60),
					]
				})
				.collect(),
		},
<<<<<<< HEAD
=======
		transaction_payment: Default::default(),
		tokens: TokensConfig { balances: vec![] },
>>>>>>> 996876a4
	}
}<|MERGE_RESOLUTION|>--- conflicted
+++ resolved
@@ -1,23 +1,13 @@
-<<<<<<< HEAD
 use hex_literal::hex;
 use sc_service::ChainType;
-use sp_consensus_aura::sr25519::AuthorityId as AuraId;
-use sp_core::{crypto::UncheckedInto, sr25519, Pair, Public};
-=======
-use node_template_runtime::{
-	AccountId, AuraConfig, BalancesConfig, GenesisConfig, GrandpaConfig, Signature, SudoConfig,
-	SystemConfig, TokensConfig, WASM_BINARY,
-};
-use sc_service::ChainType;
 use sp_consensus_aura::ed25519::AuthorityId as AuraId;
-use sp_core::{ed25519, Pair, Public};
->>>>>>> 996876a4
+use sp_core::{crypto::UncheckedInto, ed25519, sr25519, Pair, Public};
 use sp_finality_grandpa::AuthorityId as GrandpaId;
 use sp_runtime::traits::{IdentifyAccount, Verify};
 use spacewalk_rpc::jsonrpc_core::serde_json::{map::Map, Value};
 use spacewalk_runtime::{
-	AccountId, AuraConfig, BalancesConfig, CurrencyId, GenesisConfig, GrandpaConfig,
-	Signature, SudoConfig, SystemConfig, TokensConfig, WASM_BINARY,
+	AccountId, AuraConfig, BalancesConfig, CurrencyId, GenesisConfig, GrandpaConfig, Signature,
+	SudoConfig, SystemConfig, TokensConfig, WASM_BINARY,
 };
 use std::{convert::TryFrom, str::FromStr};
 
@@ -65,38 +55,25 @@
 		ChainType::Local,
 		move || {
 			testnet_genesis(
-<<<<<<< HEAD
-				get_account_id_from_seed::<sr25519::Public>("Alice"),
+				get_account_id_from_seed::<ed25519::Public>("Alice"),
 				vec![],
 				vec![
 					get_account_id_from_seed::<sr25519::Public>("Alice"),
-					get_account_id_from_seed::<sr25519::Public>("Bob"),
-					get_account_id_from_seed::<sr25519::Public>("Charlie"),
-					get_account_id_from_seed::<sr25519::Public>("Dave"),
-					get_account_id_from_seed::<sr25519::Public>("Eve"),
-					get_account_id_from_seed::<sr25519::Public>("Ferdie"),
-					get_account_id_from_seed::<sr25519::Public>("Alice//stash"),
-					get_account_id_from_seed::<sr25519::Public>("Bob//stash"),
-					get_account_id_from_seed::<sr25519::Public>("Charlie//stash"),
-					get_account_id_from_seed::<sr25519::Public>("Dave//stash"),
-					get_account_id_from_seed::<sr25519::Public>("Eve//stash"),
-					get_account_id_from_seed::<sr25519::Public>("Ferdie//stash"),
-=======
-				wasm_binary,
-				// Initial PoA authorities
-				vec![authority_keys_from_seed("Alice")],
-				// Sudo account
-				get_account_id_from_seed::<ed25519::Public>("Alice"),
-				// Pre-funded accounts
-				vec![
 					get_account_id_from_seed::<ed25519::Public>("Alice"),
 					get_account_id_from_seed::<ed25519::Public>("Bob"),
+					get_account_id_from_seed::<ed25519::Public>("Charlie"),
+					get_account_id_from_seed::<ed25519::Public>("Dave"),
+					get_account_id_from_seed::<ed25519::Public>("Eve"),
+					get_account_id_from_seed::<ed25519::Public>("Ferdie"),
 					get_account_id_from_seed::<ed25519::Public>("Alice//stash"),
 					get_account_id_from_seed::<ed25519::Public>("Bob//stash"),
->>>>>>> 996876a4
+					get_account_id_from_seed::<ed25519::Public>("Charlie//stash"),
+					get_account_id_from_seed::<ed25519::Public>("Dave//stash"),
+					get_account_id_from_seed::<ed25519::Public>("Eve//stash"),
+					get_account_id_from_seed::<ed25519::Public>("Ferdie//stash"),
 				],
 				vec![(
-					get_account_id_from_seed::<sr25519::Public>("Bob"),
+					get_account_id_from_seed::<ed25519::Public>("Bob"),
 					"Bob".as_bytes().to_vec(),
 				)],
 				0,
@@ -184,18 +161,10 @@
 		ChainType::Development,
 		move || {
 			testnet_genesis(
-<<<<<<< HEAD
-				get_account_id_from_seed::<sr25519::Public>("Alice"),
+				get_account_id_from_seed::<ed25519::Public>("Alice"),
 				vec![authority_keys_from_seed("Alice")],
-=======
-				wasm_binary,
-				// Initial PoA authorities
-				vec![authority_keys_from_seed("Alice"), authority_keys_from_seed("Bob")],
-				// Sudo account
-				get_account_id_from_seed::<ed25519::Public>("Alice"),
-				// Pre-funded accounts
->>>>>>> 996876a4
-				vec![
+				vec![
+					get_account_id_from_seed::<sr25519::Public>("Alice"),
 					get_account_id_from_seed::<ed25519::Public>("Alice"),
 					get_account_id_from_seed::<ed25519::Public>("Bob"),
 					get_account_id_from_seed::<ed25519::Public>("Charlie"),
@@ -211,12 +180,12 @@
 				],
 				vec![
 					(
-						get_account_id_from_seed::<sr25519::Public>("Alice"),
+						get_account_id_from_seed::<ed25519::Public>("Alice"),
 						"Alice".as_bytes().to_vec(),
 					),
-					(get_account_id_from_seed::<sr25519::Public>("Bob"), "Bob".as_bytes().to_vec()),
-					(
-						get_account_id_from_seed::<sr25519::Public>("Charlie"),
+					(get_account_id_from_seed::<ed25519::Public>("Bob"), "Bob".as_bytes().to_vec()),
+					(
+						get_account_id_from_seed::<ed25519::Public>("Charlie"),
 						"Charlie".as_bytes().to_vec(),
 					),
 				],
@@ -282,10 +251,5 @@
 				})
 				.collect(),
 		},
-<<<<<<< HEAD
-=======
-		transaction_payment: Default::default(),
-		tokens: TokensConfig { balances: vec![] },
->>>>>>> 996876a4
 	}
 }