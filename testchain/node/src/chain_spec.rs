--- conflicted
+++ resolved
@@ -1,10 +1,6 @@
 use node_template_runtime::{
 	AccountId, AuraConfig, BalancesConfig, GenesisConfig, GrandpaConfig, Signature, SudoConfig,
-<<<<<<< HEAD
-	SystemConfig, WASM_BINARY, TokensConfig,
-=======
 	SystemConfig, TokensConfig, WASM_BINARY,
->>>>>>> d118d8c1
 };
 use sc_service::ChainType;
 use sp_consensus_aura::ed25519::AuthorityId as AuraId;
@@ -156,12 +152,6 @@
 			key: Some(root_key),
 		},
 		transaction_payment: Default::default(),
-<<<<<<< HEAD
-        tokens: TokensConfig {
-            balances: vec![],
-        },
-=======
 		tokens: TokensConfig { balances: vec![] },
->>>>>>> d118d8c1
 	}
 }