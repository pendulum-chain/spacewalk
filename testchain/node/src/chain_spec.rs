use std::{convert::TryFrom, str::FromStr};

use frame_support::BoundedVec;
use hex_literal::hex;
use sc_service::ChainType;
use serde_json::{map::Map, Value};
use sp_arithmetic::{FixedPointNumber, FixedU128};
use sp_consensus_aura::ed25519::AuthorityId as AuraId;
use sp_core::{crypto::UncheckedInto, ed25519, sr25519, Pair, Public};
use sp_finality_grandpa::AuthorityId as GrandpaId;
use sp_runtime::traits::{IdentifyAccount, Verify};

<<<<<<< HEAD
use primitives::{
	CurrencyId::Token, CurrencyInfo, VaultCurrencyPair, DOT, IBTC, INTR, KBTC, KINT, KSM,
};
use spacewalk_runtime::{
	AccountId, AuraConfig, BalancesConfig, CurrencyId, FeeConfig, FieldLength, GenesisConfig,
	GetWrappedCurrencyId, GrandpaConfig, IssueConfig, NominationConfig, OracleConfig, Organization,
	SecurityConfig, Signature, StatusCode, StellarRelayConfig, SudoConfig, SystemConfig,
	TokensConfig, Validator, VaultRegistryConfig, DAYS, WASM_BINARY,
=======
use primitives::{CurrencyId::Token, VaultCurrencyPair, DOT, INTR, KINT, KSM};
use spacewalk_runtime::{
	AccountId, AuraConfig, BalancesConfig, CurrencyId, FeeConfig, FieldLength, GenesisConfig,
	GetWrappedCurrencyId, GrandpaConfig, IssueConfig, NominationConfig, OracleConfig, Organization,
	RedeemConfig, ReplaceConfig, SecurityConfig, Signature, StatusCode, StellarRelayConfig,
	SudoConfig, SystemConfig, TokensConfig, Validator, VaultRegistryConfig, DAYS, WASM_BINARY,
>>>>>>> 69d04987
};

// The URL for the telemetry server.
// const STAGING_TELEMETRY_URL: &str = "wss://telemetry.polkadot.io/submit/";

pub type ChainSpec = sc_service::GenericChainSpec<GenesisConfig>;

/// Helper function to generate a crypto pair from seed
pub fn get_from_seed<TPublic: Public>(seed: &str) -> <TPublic::Pair as Pair>::Public {
	TPublic::Pair::from_string(&format!("//{}", seed), None)
		.expect("static values are valid; qed")
		.public()
}

/// Generate an Aura authority key.
pub fn authority_keys_from_seed(s: &str) -> (AuraId, GrandpaId) {
	(get_from_seed::<AuraId>(s), get_from_seed::<GrandpaId>(s))
}

fn get_account_id_from_string(account_id: &str) -> AccountId {
	AccountId::from_str(account_id).expect("account id is not valid")
}

type AccountPublic = <Signature as Verify>::Signer;

/// Helper function to generate an account ID from seed
pub fn get_account_id_from_seed<TPublic: Public>(seed: &str) -> AccountId
where
	AccountPublic: From<<TPublic::Pair as Pair>::Public>,
{
	AccountPublic::from(get_from_seed::<TPublic>(seed)).into_account()
}

fn get_properties() -> Map<String, Value> {
	let mut properties = Map::new();

	let mut token_symbol: Vec<String> = vec![];
	let mut token_decimals: Vec<u32> = vec![];
	[INTR, IBTC, DOT, KINT, KBTC, KSM].iter().for_each(|token| {
		token_symbol.push(token.symbol().to_string());
		token_decimals.push(token.decimals() as u32);
	});
	properties.insert("tokenSymbol".into(), token_symbol.into());
	properties.insert("tokenDecimals".into(), token_decimals.into());
	properties.insert("ss58Format".into(), spacewalk_runtime::SS58Prefix::get().into());
	properties
}

pub fn local_config() -> ChainSpec {
	ChainSpec::from_genesis(
		"spacewalk",
		"local_testnet",
		ChainType::Local,
		move || {
			testnet_genesis(
				get_account_id_from_seed::<ed25519::Public>("Alice"),
				vec![],
				vec![
					get_account_id_from_seed::<sr25519::Public>("Alice"),
					get_account_id_from_seed::<ed25519::Public>("Alice"),
					get_account_id_from_seed::<sr25519::Public>("Bob"),
					get_account_id_from_seed::<ed25519::Public>("Bob"),
					get_account_id_from_seed::<sr25519::Public>("Charlie"),
					get_account_id_from_seed::<ed25519::Public>("Charlie"),
					get_account_id_from_seed::<ed25519::Public>("Dave"),
					get_account_id_from_seed::<ed25519::Public>("Eve"),
					get_account_id_from_seed::<ed25519::Public>("Ferdie"),
					get_account_id_from_seed::<ed25519::Public>("Alice//stash"),
					get_account_id_from_seed::<ed25519::Public>("Bob//stash"),
					get_account_id_from_seed::<ed25519::Public>("Charlie//stash"),
					get_account_id_from_seed::<ed25519::Public>("Dave//stash"),
					get_account_id_from_seed::<ed25519::Public>("Eve//stash"),
					get_account_id_from_seed::<ed25519::Public>("Ferdie//stash"),
				],
				vec![(
					get_account_id_from_seed::<sr25519::Public>("Bob"),
					"Bob".as_bytes().to_vec(),
				)],
				false,
			)
		},
		vec![],
		None,
		None,
		None,
		Some(get_properties()),
		None,
	)
}

pub fn beta_testnet_config() -> ChainSpec {
	ChainSpec::from_genesis(
		"spacewalk",
		"beta_testnet",
		ChainType::Live,
		move || {
			testnet_genesis(
				get_account_id_from_string("5HeVGqvfpabwFqzV1DhiQmjaLQiFcTSmq2sH6f7atsXkgvtt"),
				vec![
					(
						// 5DJ3wbdicFSFFudXndYBuvZKjucTsyxtJX5WPzQM8HysSkFY
						hex!["366a092a27b4b28199a588b0155a2c9f3f0513d92481de4ee2138273926fa91c"]
							.unchecked_into(),
						hex!["dce82040dc0a90843897aee1cc1a96c205fe7c1165b8f46635c2547ed15a3013"]
							.unchecked_into(),
					),
					(
						// 5HW7ApFamN6ovtDkFyj67tRLRhp8B2kVNjureRUWWYhkTg9j
						hex!["f08cc7cf45f88e6dbe312a63f6ce639061834b4208415b235f77a67b51435f63"]
							.unchecked_into(),
						hex!["5b4651cf045ddf55f0df7bfbb9bb4c45bbeb3c536c6ce4a98275781b8f0f0754"]
							.unchecked_into(),
					),
					(
						// 5FNbq8zGPZtinsfgyD4w2G3BMh75H3r2Qg3uKudTZkJtRru6
						hex!["925ad4bdf35945bea91baeb5419a7ffa07002c6a85ba334adfa7cb5b05623c1b"]
							.unchecked_into(),
						hex!["8de3db7b51864804d2dd5c5905d571aa34d7161537d5a0045755b72d1ac2062e"]
							.unchecked_into(),
					),
				],
				vec![
					// root key
					get_account_id_from_string("5HeVGqvfpabwFqzV1DhiQmjaLQiFcTSmq2sH6f7atsXkgvtt"),
					// faucet
					get_account_id_from_string("5FHy3cvyToZ4ConPXhi43rycAcGYw2R2a8cCjfVMfyuS1Ywg"),
					// vaults
					get_account_id_from_string("5F7Q9FqnGwJmjLtsFGymHZXPEx2dWRVE7NW4Sw2jzEhUB5WQ"),
					get_account_id_from_string("5CJncqjWDkYv4P6nccZHGh8JVoEBXvharMqVpkpJedoYNu4A"),
					get_account_id_from_string("5GpnEWKTWv7xiQtDFi9Rku7DrvgHj4oqMDev4qBQhfwQE8nx"),
					get_account_id_from_string("5DttG269R1NTBDWcghYxa9NmV2wHxXpTe4U8pu4jK3LCE9zi"),
					// relayers
					get_account_id_from_string("5DNzULM1UJXDM7NUgDL4i8Hrhe9e3vZkB3ByM1eEXMGAs4Bv"),
					get_account_id_from_string("5GEXRnnv8Qz9rEwMs4TfvHme48HQvVTEDHJECCvKPzFB4pFZ"),
					// oracles
					get_account_id_from_string("5H8zjSWfzMn86d1meeNrZJDj3QZSvRjKxpTfuVaZ46QJZ4qs"),
					get_account_id_from_string("5FPBT2BVVaLveuvznZ9A1TUtDcbxK5yvvGcMTJxgFmhcWGwj"),
				],
				vec![(
					get_account_id_from_seed::<sr25519::Public>("Bob"),
					"Bob".as_bytes().to_vec(),
				)],
				false,
			)
		},
		Vec::new(),
		None,
		None,
		None,
		Some(get_properties()),
		None,
	)
}

pub fn development_config() -> ChainSpec {
	ChainSpec::from_genesis(
		"spacewalk",
		"dev_testnet",
		ChainType::Development,
		move || {
			testnet_genesis(
				get_account_id_from_seed::<ed25519::Public>("Alice"),
				vec![authority_keys_from_seed("Alice")],
				vec![
					get_account_id_from_seed::<sr25519::Public>("Alice"),
					get_account_id_from_seed::<ed25519::Public>("Alice"),
					get_account_id_from_seed::<sr25519::Public>("Bob"),
					get_account_id_from_seed::<ed25519::Public>("Bob"),
					get_account_id_from_seed::<sr25519::Public>("Charlie"),
					get_account_id_from_seed::<ed25519::Public>("Charlie"),
					get_account_id_from_seed::<ed25519::Public>("Dave"),
					get_account_id_from_seed::<ed25519::Public>("Eve"),
					get_account_id_from_seed::<ed25519::Public>("Ferdie"),
					get_account_id_from_seed::<ed25519::Public>("Alice//stash"),
					get_account_id_from_seed::<ed25519::Public>("Bob//stash"),
					get_account_id_from_seed::<ed25519::Public>("Charlie//stash"),
					get_account_id_from_seed::<ed25519::Public>("Dave//stash"),
					get_account_id_from_seed::<ed25519::Public>("Eve//stash"),
					get_account_id_from_seed::<ed25519::Public>("Ferdie//stash"),
				],
				vec![(
					get_account_id_from_seed::<sr25519::Public>("Bob"),
					"Bob".as_bytes().to_vec(),
				)],
				false,
			)
		},
		Vec::new(),
		None,
		None,
		None,
		Some(get_properties()),
		None,
	)
}

fn default_pair(currency_id: CurrencyId) -> VaultCurrencyPair<CurrencyId> {
	VaultCurrencyPair { collateral: currency_id, wrapped: GetWrappedCurrencyId::get() }
}

// Used to create bounded vecs for genesis config
// Does not return a result but panics because the genesis config is hardcoded
fn create_bounded_vec(input: &str) -> BoundedVec<u8, FieldLength> {
	let bounded_vec =
		BoundedVec::try_from(input.as_bytes().to_vec()).expect("Failed to create bounded vec");

	bounded_vec
}

fn testnet_genesis(
	root_key: AccountId,
	initial_authorities: Vec<(AuraId, GrandpaId)>,
	endowed_accounts: Vec<AccountId>,
	authorized_oracles: Vec<(AccountId, Vec<u8>)>,
	start_shutdown: bool,
) -> GenesisConfig {
	// Testnet organization
	let organization_testnet_sdf =
		Organization { name: create_bounded_vec("sdftest"), id: 1u128.into() };
	// Testnet validators
	let validators = vec![
		Validator {
			name: create_bounded_vec("$sdftest1"),
			public_key: create_bounded_vec(
				"GDKXE2OZMJIPOSLNA6N6F2BVCI3O777I2OOC4BV7VOYUEHYX7RTRYA7Y",
			),
			organization_id: organization_testnet_sdf.id,
		},
		Validator {
			name: create_bounded_vec("$sdftest2"),
			public_key: create_bounded_vec(
				"GCUCJTIYXSOXKBSNFGNFWW5MUQ54HKRPGJUTQFJ5RQXZXNOLNXYDHRAP",
			),
			organization_id: organization_testnet_sdf.id,
		},
		Validator {
			name: create_bounded_vec("$sdftest3"),
			public_key: create_bounded_vec(
				"GC2V2EFSXN6SQTWVYA5EPJPBWWIMSD2XQNKUOHGEKB535AQE2I6IXV2Z",
			),
			organization_id: organization_testnet_sdf.id,
		},
	];
	let organizations = vec![organization_testnet_sdf];
	GenesisConfig {
		system: SystemConfig {
			code: WASM_BINARY.expect("WASM binary was not build, please build it!").to_vec(),
		},
		aura: AuraConfig {
			authorities: initial_authorities.iter().map(|x| (x.0.clone())).collect(),
		},
		grandpa: GrandpaConfig {
			authorities: initial_authorities.iter().map(|x| (x.1.clone(), 1)).collect(),
		},
		sudo: SudoConfig {
			// Assign network admin rights.
			key: Some(root_key.clone()),
		},
		balances: BalancesConfig {
			// Configure endowed accounts with initial balance of 1 << 60.
			balances: endowed_accounts.iter().cloned().map(|k| (k, 1 << 60)).collect(),
		},
		tokens: TokensConfig {
			// Configure the initial token supply for the native currency and USDC asset
			balances: endowed_accounts
				.iter()
				.flat_map(|k| {
					vec![
						(k.clone(), Token(DOT), 1 << 60),
						(k.clone(), Token(INTR), 1 << 60),
						(k.clone(), Token(KSM), 1 << 60),
						(k.clone(), Token(KINT), 1 << 60),
					]
				})
				.collect(),
		},
<<<<<<< HEAD
		issue: IssueConfig { issue_period: DAYS },
=======
		issue: IssueConfig { issue_period: DAYS, issue_minimum_transfer_amount: 1000 },
		redeem: RedeemConfig { redeem_period: DAYS, redeem_minimum_transfer_amount: 100 },
		replace: ReplaceConfig { replace_period: DAYS, replace_btc_dust_value: 1000 },
>>>>>>> 69d04987
		security: SecurityConfig {
			// Start chain in running mode (usually this would be discouraged because the chain
			// switches to 'running' when oracles provide values but we don't have running oracles
			// at the moment
			initial_status: if start_shutdown { StatusCode::Shutdown } else { StatusCode::Running },
			// initial_status: if start_shutdown { StatusCode::Shutdown } else { StatusCode::Error
			// },
		},
		stellar_relay: StellarRelayConfig {
			validators,
			organizations,
			is_public_network: false,
			phantom: Default::default(),
		},
		oracle: OracleConfig {
			authorized_oracles,
			max_delay: 3600000, // one hour
		},
		vault_registry: VaultRegistryConfig {
			minimum_collateral_vault: vec![(Token(DOT), 0), (Token(KSM), 0)],
			punishment_delay: DAYS,
			secure_collateral_threshold: vec![
				(default_pair(Token(DOT)), FixedU128::checked_from_rational(150, 100).unwrap()),
				(default_pair(Token(KSM)), FixedU128::checked_from_rational(150, 100).unwrap()),
			], /* 150% */
			premium_redeem_threshold: vec![
				(default_pair(Token(DOT)), FixedU128::checked_from_rational(135, 100).unwrap()),
				(default_pair(Token(KSM)), FixedU128::checked_from_rational(135, 100).unwrap()),
			], /* 135% */
			liquidation_collateral_threshold: vec![
				(default_pair(Token(DOT)), FixedU128::checked_from_rational(110, 100).unwrap()),
				(default_pair(Token(KSM)), FixedU128::checked_from_rational(110, 100).unwrap()),
			], /* 110% */
			system_collateral_ceiling: vec![
				(default_pair(Token(DOT)), 1000 * DOT.one()),
				(default_pair(Token(KSM)), 1000 * KSM.one()),
			],
		},
		fee: FeeConfig {
			issue_fee: FixedU128::checked_from_rational(15, 10000).unwrap(), // 0.15%
			issue_griefing_collateral: FixedU128::checked_from_rational(5, 100000).unwrap(), // 0.005%
			redeem_fee: FixedU128::checked_from_rational(5, 1000).unwrap(),  // 0.5%
			premium_redeem_fee: FixedU128::checked_from_rational(5, 100).unwrap(), // 5%
			punishment_fee: FixedU128::checked_from_rational(1, 10).unwrap(), // 10%
			replace_griefing_collateral: FixedU128::checked_from_rational(1, 10).unwrap(), // 10%
		},
		nomination: NominationConfig { is_nomination_enabled: false },
	}
}<|MERGE_RESOLUTION|>--- conflicted
+++ resolved
@@ -10,23 +10,12 @@
 use sp_finality_grandpa::AuthorityId as GrandpaId;
 use sp_runtime::traits::{IdentifyAccount, Verify};
 
-<<<<<<< HEAD
-use primitives::{
-	CurrencyId::Token, CurrencyInfo, VaultCurrencyPair, DOT, IBTC, INTR, KBTC, KINT, KSM,
-};
-use spacewalk_runtime::{
-	AccountId, AuraConfig, BalancesConfig, CurrencyId, FeeConfig, FieldLength, GenesisConfig,
-	GetWrappedCurrencyId, GrandpaConfig, IssueConfig, NominationConfig, OracleConfig, Organization,
-	SecurityConfig, Signature, StatusCode, StellarRelayConfig, SudoConfig, SystemConfig,
-	TokensConfig, Validator, VaultRegistryConfig, DAYS, WASM_BINARY,
-=======
 use primitives::{CurrencyId::Token, VaultCurrencyPair, DOT, INTR, KINT, KSM};
 use spacewalk_runtime::{
 	AccountId, AuraConfig, BalancesConfig, CurrencyId, FeeConfig, FieldLength, GenesisConfig,
 	GetWrappedCurrencyId, GrandpaConfig, IssueConfig, NominationConfig, OracleConfig, Organization,
 	RedeemConfig, ReplaceConfig, SecurityConfig, Signature, StatusCode, StellarRelayConfig,
 	SudoConfig, SystemConfig, TokensConfig, Validator, VaultRegistryConfig, DAYS, WASM_BINARY,
->>>>>>> 69d04987
 };
 
 // The URL for the telemetry server.
@@ -62,15 +51,6 @@
 
 fn get_properties() -> Map<String, Value> {
 	let mut properties = Map::new();
-
-	let mut token_symbol: Vec<String> = vec![];
-	let mut token_decimals: Vec<u32> = vec![];
-	[INTR, IBTC, DOT, KINT, KBTC, KSM].iter().for_each(|token| {
-		token_symbol.push(token.symbol().to_string());
-		token_decimals.push(token.decimals() as u32);
-	});
-	properties.insert("tokenSymbol".into(), token_symbol.into());
-	properties.insert("tokenDecimals".into(), token_decimals.into());
 	properties.insert("ss58Format".into(), spacewalk_runtime::SS58Prefix::get().into());
 	properties
 }
@@ -303,20 +283,11 @@
 				})
 				.collect(),
 		},
-<<<<<<< HEAD
-		issue: IssueConfig { issue_period: DAYS },
-=======
 		issue: IssueConfig { issue_period: DAYS, issue_minimum_transfer_amount: 1000 },
 		redeem: RedeemConfig { redeem_period: DAYS, redeem_minimum_transfer_amount: 100 },
 		replace: ReplaceConfig { replace_period: DAYS, replace_btc_dust_value: 1000 },
->>>>>>> 69d04987
 		security: SecurityConfig {
-			// Start chain in running mode (usually this would be discouraged because the chain
-			// switches to 'running' when oracles provide values but we don't have running oracles
-			// at the moment
-			initial_status: if start_shutdown { StatusCode::Shutdown } else { StatusCode::Running },
-			// initial_status: if start_shutdown { StatusCode::Shutdown } else { StatusCode::Error
-			// },
+			initial_status: if start_shutdown { StatusCode::Shutdown } else { StatusCode::Error },
 		},
 		stellar_relay: StellarRelayConfig {
 			validators,
