#![cfg_attr(not(feature = "std"), no_std)]
// `construct_runtime!` does a lot of recursion and requires us to increase the limit to 256.
#![recursion_limit = "256"]

#[cfg(feature = "runtime-benchmarks")]
#[macro_use]
extern crate frame_benchmarking;

use frame_support::{
	construct_runtime, parameter_types,
	traits::{ConstU128, ConstU8, Contains, KeyOwnerProofSystem},
	weights::{constants::WEIGHT_PER_SECOND, ConstantMultiplier, IdentityFee},
	PalletId,
};
use orml_currencies::BasicCurrencyAdapter;
use orml_traits::parameter_type_with_key;
use pallet_grandpa::{
	fg_primitives, AuthorityId as GrandpaId, AuthorityList as GrandpaAuthorityList,
};
use sp_api::impl_runtime_apis;
use sp_consensus_aura::ed25519::AuthorityId as AuraId;
use sp_core::{crypto::KeyTypeId, OpaqueMetadata, H256};
use sp_runtime::{
	create_runtime_str, generic, impl_opaque_keys,
	traits::{
		AccountIdConversion, AccountIdLookup, BlakeTwo256, Block as BlockT, Convert, NumberFor,
		Zero,
	},
	transaction_validity::{TransactionSource, TransactionValidity},
	ApplyExtrinsicResult, DispatchError, FixedPointNumber, Perbill,
};
use sp_std::prelude::*;
#[cfg(feature = "std")]
use sp_version::NativeVersion;
use sp_version::RuntimeVersion;

use currency::Amount;
pub use issue::{Event as IssueEvent, IssueRequest};
pub use module_oracle_rpc_runtime_api::BalanceWrapper;
pub use nomination::Event as NominationEvent;
pub use primitives::{
	self, AccountId, Balance, BlockNumber, CurrencyId, Hash, Moment, Nonce, Signature,
	SignedFixedPoint, SignedInner, UnsignedFixedPoint, UnsignedInner,
};
use primitives::{CurrencyId::Token, TokenSymbol};
pub use redeem::{Event as RedeemEvent, RedeemRequest};
pub use replace::{Event as ReplaceEvent, ReplaceRequest};
pub use security::StatusCode;
pub use stellar_relay::traits::{FieldLength, Organization, Validator};

type VaultId = primitives::VaultId<AccountId, CurrencyId>;

// Make the WASM binary available.
#[cfg(feature = "std")]
include!(concat!(env!("OUT_DIR"), "/wasm_binary.rs"));

impl_opaque_keys! {
	pub struct SessionKeys {
		pub aura: Aura,
		pub grandpa: Grandpa,
	}
}

pub const UNITS: Balance = 10_000_000_000;
pub const CENTS: Balance = UNITS / 100; // 100_000_000
pub const MILLICENTS: Balance = CENTS / 1_000; // 100_000

// These time units are defined in number of blocks.
pub const MINUTES: BlockNumber = 60_000 / (MILLISECS_PER_BLOCK as BlockNumber);
pub const HOURS: BlockNumber = MINUTES * 60;
pub const DAYS: BlockNumber = HOURS * 24;
pub const WEEKS: BlockNumber = DAYS * 7;
pub const YEARS: BlockNumber = DAYS * 365;

/// This runtime version.
#[sp_version::runtime_version]
pub const VERSION: RuntimeVersion = RuntimeVersion {
	spec_name: create_runtime_str!("spacewalk-standalone"),
	impl_name: create_runtime_str!("spacewalk-standalone"),
	authoring_version: 1,
	spec_version: 1,
	impl_version: 1,
	transaction_version: 1,
	apis: RUNTIME_API_VERSIONS,
	state_version: 0,
};

pub const MILLISECS_PER_BLOCK: u64 = 6000;
pub const SLOT_DURATION: u64 = MILLISECS_PER_BLOCK;

pub struct BlockNumberToBalance;

impl Convert<BlockNumber, Balance> for BlockNumberToBalance {
	fn convert(a: BlockNumber) -> Balance {
		a.into()
	}
}

/// The version information used to identify this runtime when compiled natively.
#[cfg(feature = "std")]
pub fn native_version() -> NativeVersion {
	NativeVersion { runtime_version: VERSION, can_author_with: Default::default() }
}

const NORMAL_DISPATCH_RATIO: Perbill = Perbill::from_percent(75);

parameter_types! {
	pub const Version: RuntimeVersion = VERSION;
	pub const BlockHashCount: BlockNumber = 250;
	/// We allow for 2 seconds of compute with a 6 second average block time.
	pub BlockWeights: frame_system::limits::BlockWeights = frame_system::limits::BlockWeights
		::with_sensible_defaults(2 * WEIGHT_PER_SECOND, NORMAL_DISPATCH_RATIO);
	pub BlockLength: frame_system::limits::BlockLength = frame_system::limits::BlockLength
		::max_with_normal_ratio(5 * 1024 * 1024, NORMAL_DISPATCH_RATIO);
	pub const SS58Prefix: u8 = 42;
}

impl frame_system::Config for Runtime {
	/// The identifier used to distinguish between accounts.
	type AccountId = AccountId;
	/// The aggregated dispatch type that is available for extrinsics.
	type Call = Call;
	/// The lookup mechanism to get account ID from whatever is passed in dispatchers.
	type Lookup = AccountIdLookup<AccountId, ()>;
	/// The index type for storing how many extrinsics an account has signed.
	type Index = Nonce;
	/// The index type for blocks.
	type BlockNumber = BlockNumber;
	/// The type for hashing blocks and tries.
	type Hash = Hash;
	/// The hashing algorithm used.
	type Hashing = BlakeTwo256;
	/// The header type.
	type Header = generic::Header<BlockNumber, BlakeTwo256>;
	/// The ubiquitous event type.
	type Event = Event;
	/// The ubiquitous origin type.
	type Origin = Origin;
	/// Maximum number of block number to block hash mappings to keep (oldest pruned first).
	type BlockHashCount = BlockHashCount;
	/// Runtime version.
	type Version = Version;
	/// Converts a module to an index of this module in the runtime.
	type PalletInfo = PalletInfo;
	type AccountData = pallet_balances::AccountData<Balance>;
	type OnNewAccount = ();
	type OnKilledAccount = ();
	type DbWeight = ();
	type BaseCallFilter = frame_support::traits::Everything;
	type SystemWeightInfo = ();
	type BlockWeights = BlockWeights;
	type BlockLength = BlockLength;
	type SS58Prefix = SS58Prefix;
	type OnSetCode = ();
	type MaxConsumers = frame_support::traits::ConstU32<16>;
}

parameter_types! {
	pub const MaxAuthorities: u32 = 32;
}

impl pallet_aura::Config for Runtime {
	type AuthorityId = AuraId;
	type DisabledValidators = ();
	type MaxAuthorities = MaxAuthorities;
}

impl pallet_grandpa::Config for Runtime {
	type Event = Event;
	type Call = Call;
	type KeyOwnerProofSystem = ();
	type KeyOwnerProof =
		<Self::KeyOwnerProofSystem as KeyOwnerProofSystem<(KeyTypeId, GrandpaId)>>::Proof;
	type KeyOwnerIdentification = <Self::KeyOwnerProofSystem as KeyOwnerProofSystem<(
		KeyTypeId,
		GrandpaId,
	)>>::IdentificationTuple;
	type HandleEquivocation = ();
	type WeightInfo = ();
	type MaxAuthorities = MaxAuthorities;
}

parameter_types! {
	pub const MinimumPeriod: u64 = SLOT_DURATION / 2;
}

impl pallet_timestamp::Config for Runtime {
	/// A timestamp: milliseconds since the unix epoch.
	type Moment = Moment;
	type OnTimestampSet = ();
	type MinimumPeriod = MinimumPeriod;
	type WeightInfo = ();
}

const NATIVE_TOKEN_ID: TokenSymbol = TokenSymbol::PEN;
const NATIVE_CURRENCY_ID: CurrencyId = Token(NATIVE_TOKEN_ID);
const PARENT_CURRENCY_ID: CurrencyId = Token(TokenSymbol::DOT);
const WRAPPED_CURRENCY_ID: CurrencyId = CurrencyId::AlphaNum4 { code: *b"USDC", issuer: [0u8; 32] };

parameter_types! {
	pub const GetNativeCurrencyId: CurrencyId = NATIVE_CURRENCY_ID;
	pub const GetRelayChainCurrencyId: CurrencyId = PARENT_CURRENCY_ID;
	pub const GetWrappedCurrencyId: CurrencyId = WRAPPED_CURRENCY_ID;
	pub const TransactionByteFee: Balance = MILLICENTS;
}

impl pallet_transaction_payment::Config for Runtime {
	type OnChargeTransaction = pallet_transaction_payment::CurrencyAdapter<Balances, ()>;
	type OperationalFeeMultiplier = ConstU8<5>;
	type WeightToFee = IdentityFee<Balance>;
	type LengthToFee = ConstantMultiplier<Balance, TransactionByteFee>;
	type FeeMultiplierUpdate = ();
}

impl pallet_sudo::Config for Runtime {
	type Event = Event;
	type Call = Call;
}

// Pallet accounts
parameter_types! {
	pub const FeePalletId: PalletId = PalletId(*b"mod/fees");
	pub const VaultRegistryPalletId: PalletId = PalletId(*b"mod/vreg");
}

parameter_types! {
	// 5EYCAe5i8QbRr5WN1PvaAVqPbfXsqazk9ocaxuzcTjgXPM1e
	pub FeeAccount: AccountId = FeePalletId::get().into_account_truncating();
	// 5EYCAe5i8QbRra1jndPz1WAuf1q1KHQNfu2cW1EXJ231emTd
	pub VaultRegistryAccount: AccountId = VaultRegistryPalletId::get().into_account_truncating();
}

pub fn get_all_module_accounts() -> Vec<AccountId> {
	vec![FeeAccount::get(), VaultRegistryAccount::get()]
}

parameter_types! {
	pub const MaxLocks: u32 = 50;
}

parameter_type_with_key! {
	pub ExistentialDeposits: |_currency_id: CurrencyId| -> Balance {
		Zero::zero()
	};
}

impl orml_tokens::Config for Runtime {
	type Event = Event;
	type Balance = Balance;
	type Amount = primitives::Amount;
	type CurrencyId = CurrencyId;
	type WeightInfo = ();
	type ExistentialDeposits = ExistentialDeposits;
	type OnDust = orml_tokens::BurnDust<Runtime>;
	type OnNewTokenAccount = ();
	type OnKilledTokenAccount = ();
	type MaxLocks = MaxLocks;
	type MaxReserves = ();
	type ReserveIdentifier = [u8; 8];
	type DustRemovalWhitelist = DustRemovalWhitelist;
}

pub struct DustRemovalWhitelist;
impl Contains<AccountId> for DustRemovalWhitelist {
	fn contains(a: &AccountId) -> bool {
		vec![].contains(a)
	}
}

impl orml_currencies::Config for Runtime {
	type MultiCurrency = Tokens;
	type NativeCurrency = BasicCurrencyAdapter<Runtime, Balances, primitives::Amount, BlockNumber>;
	type GetNativeCurrencyId = GetNativeCurrencyId;
	type WeightInfo = ();
}

impl pallet_balances::Config for Runtime {
	type Balance = Balance;
	type DustRemoval = ();
	type Event = Event;
	type ExistentialDeposit = ConstU128<500>;
	type AccountStore = System;
	type WeightInfo = pallet_balances::weights::SubstrateWeight<Runtime>;
	type MaxLocks = MaxLocks;
	type MaxReserves = ();
	type ReserveIdentifier = [u8; 8];
}

parameter_types! {
	pub const OrganizationLimit: u32 = 255;
	pub const ValidatorLimit: u32 = 255;
}

impl reward::Config for Runtime {
	type Event = Event;
	type SignedFixedPoint = SignedFixedPoint;
	type RewardId = VaultId;
	type CurrencyId = CurrencyId;
	type GetNativeCurrencyId = GetNativeCurrencyId;
	type GetWrappedCurrencyId = GetWrappedCurrencyId;
}

impl security::Config for Runtime {
	type Event = Event;
}

pub struct CurrencyConvert;
impl currency::CurrencyConversion<currency::Amount<Runtime>, CurrencyId> for CurrencyConvert {
	fn convert(
		amount: &currency::Amount<Runtime>,
		to: CurrencyId,
	) -> Result<currency::Amount<Runtime>, DispatchError> {
		Oracle::convert(amount, to)
	}
}

impl currency::Config for Runtime {
	type SignedInner = SignedInner;
	type SignedFixedPoint = SignedFixedPoint;
	type UnsignedFixedPoint = UnsignedFixedPoint;
	type Balance = Balance;
	type GetNativeCurrencyId = GetNativeCurrencyId;
	type GetRelayChainCurrencyId = GetRelayChainCurrencyId;
	type GetWrappedCurrencyId = GetWrappedCurrencyId;
	type AssetConversion = primitives::AssetConversion;
	type BalanceConversion = primitives::BalanceConversion;
	type CurrencyConversion = CurrencyConvert;
}

impl staking::Config for Runtime {
	type Event = Event;
	type SignedFixedPoint = SignedFixedPoint;
	type SignedInner = SignedInner;
	type CurrencyId = CurrencyId;
	type GetNativeCurrencyId = GetNativeCurrencyId;
}

pub type OrganizationId = u128;

impl stellar_relay::Config for Runtime {
	type Event = Event;
	type OrganizationId = OrganizationId;
	type OrganizationLimit = OrganizationLimit;
	type ValidatorLimit = ValidatorLimit;
	type WeightInfo = ();
}

impl vault_registry::Config for Runtime {
	type PalletId = VaultRegistryPalletId;
	type Event = Event;
	type Balance = Balance;
	type WeightInfo = ();
	type GetGriefingCollateralCurrencyId = GetNativeCurrencyId;
}

impl<C> frame_system::offchain::SendTransactionTypes<C> for Runtime
where
	Call: From<C>,
{
	type OverarchingCall = Call;
	type Extrinsic = UncheckedExtrinsic;
}

impl oracle::Config for Runtime {
	type Event = Event;
	type WeightInfo = ();
}

impl issue::Config for Runtime {
	type Event = Event;
	type BlockNumberToBalance = BlockNumberToBalance;
	type WeightInfo = ();
}

impl redeem::Config for Runtime {
	type Event = Event;
	type WeightInfo = ();
}

impl replace::Config for Runtime {
	type Event = Event;
	type WeightInfo = ();
}

parameter_types! {
	pub const MaxExpectedValue: UnsignedFixedPoint = UnsignedFixedPoint::from_inner(<UnsignedFixedPoint as FixedPointNumber>::DIV);
}

impl fee::Config for Runtime {
	type FeePalletId = FeePalletId;
	type WeightInfo = ();
	type SignedFixedPoint = SignedFixedPoint;
	type SignedInner = SignedInner;
	type UnsignedFixedPoint = UnsignedFixedPoint;
	type UnsignedInner = UnsignedInner;
	type VaultRewards = VaultRewards;
	type VaultStaking = VaultStaking;
	type OnSweep = currency::SweepFunds<Runtime, FeeAccount>;
	type MaxExpectedValue = MaxExpectedValue;
}

impl nomination::Config for Runtime {
	type Event = Event;
	type WeightInfo = ();
}

construct_runtime! {
	pub enum Runtime where
		Block = Block,
		NodeBlock = primitives::Block,
		UncheckedExtrinsic = UncheckedExtrinsic
	{
		System: frame_system::{Pallet, Call, Storage, Config, Event<T>} = 0,
		Timestamp: pallet_timestamp::{Pallet, Call, Storage, Inherent} = 1,
		Aura: pallet_aura::{Pallet, Config<T>} = 2,
		Grandpa: pallet_grandpa::{Pallet, Call, Storage, Config, Event} = 3,
		Sudo: pallet_sudo::{Pallet, Call, Storage, Config<T>, Event<T>} = 4,
		Tokens: orml_tokens::{Pallet, Call, Storage, Config<T>, Event<T>} = 5,
		Currencies: orml_currencies::{Pallet, Call, Storage} = 7,
		Balances: pallet_balances::{Pallet, Call, Storage, Config<T>, Event<T>} = 8,
		TransactionPayment: pallet_transaction_payment::{Pallet, Storage} = 9,

		StellarRelay: stellar_relay::{Pallet, Call, Config<T>, Storage, Event<T>} = 10,

		VaultRewards: reward::{Pallet, Storage, Event<T>} = 15,
		VaultStaking: staking::{Pallet, Storage, Event<T>} = 16,

		Currency: currency::{Pallet} = 17,

		Security: security::{Pallet, Call, Config, Storage, Event<T>} = 19,
		VaultRegistry: vault_registry::{Pallet, Call, Config<T>, Storage, Event<T>, ValidateUnsigned} = 21,
		Oracle: oracle::{Pallet, Call, Config<T>, Storage, Event<T>} = 22,
		Issue: issue::{Pallet, Call, Config<T>, Storage, Event<T>} = 23,
		Redeem: redeem::{Pallet, Call, Config<T>, Storage, Event<T>} = 24,
		Replace: replace::{Pallet, Call, Config<T>, Storage, Event<T>} = 25,
		Fee: fee::{Pallet, Call, Config<T>, Storage} = 26,
		Nomination: nomination::{Pallet, Call, Config, Storage, Event<T>} = 28,

	}
}

/// The address format for describing accounts.
pub type Address = sp_runtime::MultiAddress<AccountId, ()>;
/// Block header type as expected by this runtime.
pub type Header = generic::Header<BlockNumber, BlakeTwo256>;
/// Block type as expected by this runtime.
pub type Block = generic::Block<Header, UncheckedExtrinsic>;
/// A Block signed with a Justification
pub type SignedBlock = generic::SignedBlock<Block>;
/// BlockId type as expected by this runtime.
pub type BlockId = generic::BlockId<Block>;
/// The SignedExtension to the basic transaction logic.
pub type SignedExtra = (
	frame_system::CheckSpecVersion<Runtime>,
	frame_system::CheckTxVersion<Runtime>,
	frame_system::CheckGenesis<Runtime>,
	frame_system::CheckEra<Runtime>,
	frame_system::CheckNonce<Runtime>,
	frame_system::CheckWeight<Runtime>,
	pallet_transaction_payment::ChargeTransactionPayment<Runtime>,
);
/// Unchecked extrinsic type as expected by this runtime.
pub type UncheckedExtrinsic = generic::UncheckedExtrinsic<Address, Call, Signature, SignedExtra>;
/// Extrinsic type that has already been checked.
pub type CheckedExtrinsic = generic::CheckedExtrinsic<AccountId, Call, SignedExtra>;
/// Executive: handles dispatch to the various modules.
pub type Executive = frame_executive::Executive<
	Runtime,
	Block,
	frame_system::ChainContext<Runtime>,
	Runtime,
	AllPalletsWithSystem,
>;

#[cfg(feature = "runtime-benchmarks")]
mod benches {
	define_benchmarks!(
		[frame_benchmarking, BaselineBench::<Runtime>]
		[frame_system, SystemBench::<Runtime>]
		[stellar_relay, StellarRelay]
		[issue, Issue]
		[fee, Fee]
		[oracle, Oracle]
		[redeem, Redeem]
		[replace, Replace]
		[vault_registry, VaultRegistry]
		[nomination, Nomination]
	);
}

impl_runtime_apis! {
	impl sp_api::Core<Block> for Runtime {
		fn version() -> RuntimeVersion {
			VERSION
		}

		fn execute_block(block: Block) {
			Executive::execute_block(block)
		}

		fn initialize_block(header: &<Block as BlockT>::Header) {
			Executive::initialize_block(header)
		}
	}

	impl sp_api::Metadata<Block> for Runtime {
		fn metadata() -> OpaqueMetadata {
			OpaqueMetadata::new(Runtime::metadata().into())
		}
	}

	impl sp_block_builder::BlockBuilder<Block> for Runtime {
		fn apply_extrinsic(extrinsic: <Block as BlockT>::Extrinsic) -> ApplyExtrinsicResult {
			Executive::apply_extrinsic(extrinsic)
		}

		fn finalize_block() -> <Block as BlockT>::Header {
			Executive::finalize_block()
		}

		fn inherent_extrinsics(data: sp_inherents::InherentData) -> Vec<<Block as BlockT>::Extrinsic> {
			data.create_extrinsics()
		}

		fn check_inherents(
			block: Block,
			data: sp_inherents::InherentData,
		) -> sp_inherents::CheckInherentsResult {
			data.check_extrinsics(&block)
		}
	}

	impl sp_transaction_pool::runtime_api::TaggedTransactionQueue<Block> for Runtime {
		fn validate_transaction(
			source: TransactionSource,
			tx: <Block as BlockT>::Extrinsic,
			block_hash: <Block as BlockT>::Hash,
		) -> TransactionValidity {
			Executive::validate_transaction(source, tx, block_hash)
		}
	}

	impl sp_offchain::OffchainWorkerApi<Block> for Runtime {
		fn offchain_worker(header: &<Block as BlockT>::Header) {
			Executive::offchain_worker(header)
		}
	}

	impl sp_session::SessionKeys<Block> for Runtime {
		fn decode_session_keys(
			encoded: Vec<u8>,
		) -> Option<Vec<(Vec<u8>, sp_core::crypto::KeyTypeId)>> {
			SessionKeys::decode_into_raw_public_keys(&encoded)
		}

		fn generate_session_keys(seed: Option<Vec<u8>>) -> Vec<u8> {
			SessionKeys::generate(seed)
		}
	}

	impl fg_primitives::GrandpaApi<Block> for Runtime {
		fn grandpa_authorities() -> GrandpaAuthorityList {
			Grandpa::grandpa_authorities()
		}

		fn current_set_id() -> fg_primitives::SetId {
			Grandpa::current_set_id()
		}

		fn submit_report_equivocation_unsigned_extrinsic(
			_equivocation_proof: fg_primitives::EquivocationProof<
				<Block as BlockT>::Hash,
				NumberFor<Block>,
			>,
			_key_owner_proof: fg_primitives::OpaqueKeyOwnershipProof,
		) -> Option<()> {
			None
		}

		fn generate_key_ownership_proof(
			_set_id: fg_primitives::SetId,
			_authority_id: GrandpaId,
		) -> Option<fg_primitives::OpaqueKeyOwnershipProof> {
			// NOTE: this is the only implementation possible since we've
			// defined our key owner proof type as a bottom type (i.e. a type
			// with no values).
			None
		}
	}

	impl sp_consensus_aura::AuraApi<Block, AuraId> for Runtime {
		fn slot_duration() -> sp_consensus_aura::SlotDuration {
			sp_consensus_aura::SlotDuration::from_millis(Aura::slot_duration())
		}

		fn authorities() -> Vec<AuraId> {
			Aura::authorities().into_inner()
		}
	}

	impl frame_system_rpc_runtime_api::AccountNonceApi<Block, AccountId, Nonce> for Runtime {
		fn account_nonce(account: AccountId) -> Nonce {
			System::account_nonce(account)
		}
	}

	impl pallet_transaction_payment_rpc_runtime_api::TransactionPaymentApi<Block, Balance> for Runtime {
		fn query_info(
			uxt: <Block as BlockT>::Extrinsic,
			len: u32,
		) -> pallet_transaction_payment_rpc_runtime_api::RuntimeDispatchInfo<Balance> {
			TransactionPayment::query_info(uxt, len)
		}

		fn query_fee_details(
			uxt: <Block as BlockT>::Extrinsic,
			len: u32,
		) -> pallet_transaction_payment_rpc_runtime_api::FeeDetails<Balance> {
			TransactionPayment::query_fee_details(uxt, len)
		}
	}

	#[cfg(feature = "runtime-benchmarks")]
	impl frame_benchmarking::Benchmark<Block> for Runtime {
		fn benchmark_metadata(extra: bool) -> (
			Vec<frame_benchmarking::BenchmarkList>,
			Vec<frame_support::traits::StorageInfo>,
		) {
			use frame_benchmarking::{list_benchmark, baseline, Benchmarking, BenchmarkList};
			use frame_support::traits::StorageInfoTrait;
			use frame_system_benchmarking::Pallet as SystemBench;
			use baseline::Pallet as BaselineBench;

			let mut list = Vec::<BenchmarkList>::new();
			list_benchmarks!(list, extra);

			let storage_info = AllPalletsWithSystem::storage_info();
			return (list, storage_info)
		}

		fn dispatch_benchmark(
			config: frame_benchmarking::BenchmarkConfig
		) -> Result<Vec<frame_benchmarking::BenchmarkBatch>, sp_runtime::RuntimeString> {
			use frame_benchmarking::{baseline, Benchmarking, BenchmarkBatch, add_benchmark, TrackedStorageKey};

			use frame_system_benchmarking::Pallet as SystemBench;
			use baseline::Pallet as BaselineBench;

			impl frame_system_benchmarking::Config for Runtime {}
			impl baseline::Config for Runtime {}

			let whitelist: Vec<TrackedStorageKey> = vec![
				// Block Number
				hex_literal::hex!("26aa394eea5630e07c48ae0c9558cef702a5c1b19ab7a04f536c519aca4983ac").to_vec().into(),
				// Total Issuance
				hex_literal::hex!("c2261276cc9d1f8598ea4b6a74b15c2f57c875e4cff74148e4628f264b974c80").to_vec().into(),
				// Execution Phase
				hex_literal::hex!("26aa394eea5630e07c48ae0c9558cef7ff553b5a9862a516939d82b3d3d8661a").to_vec().into(),
				// Event Count
				hex_literal::hex!("26aa394eea5630e07c48ae0c9558cef70a98fdbe9ce6c55837576c60c7af3850").to_vec().into(),
				// System Events
				hex_literal::hex!("26aa394eea5630e07c48ae0c9558cef780d41e5e16056765bc8461851072c9d7").to_vec().into(),
			];
			let mut batches = Vec::<BenchmarkBatch>::new();
			let params = (&config, &whitelist);
			add_benchmarks!(params, batches);
			if batches.is_empty() { return Err("Benchmark not found for this pallet.".into()) }
			Ok(batches)
		}
	}

	impl module_issue_rpc_runtime_api::IssueApi<
		Block,
		AccountId,
		H256,
		IssueRequest<AccountId, BlockNumber, Balance, CurrencyId>
	> for Runtime {
		fn get_issue_requests(account_id: AccountId) -> Vec<H256> {
			Issue::get_issue_requests_for_account(account_id)
		}

		fn get_vault_issue_requests(vault_id: AccountId) -> Vec<H256> {
			Issue::get_issue_requests_for_vault(vault_id)
		}
	}

<<<<<<< HEAD
	impl module_vault_registry_rpc_runtime_api::VaultRegistryApi<
		Block,
		VaultId,
		Balance,
		UnsignedFixedPoint,
		CurrencyId,
		AccountId,
	> for Runtime {
		fn get_vault_collateral(vault_id: VaultId) -> Result<BalanceWrapper<Balance>, DispatchError> {
			let result = VaultRegistry::compute_collateral(&vault_id)?;
			Ok(BalanceWrapper{amount:result.amount()})
		}

		fn get_vaults_by_account_id(account_id: AccountId) -> Result<Vec<VaultId>, DispatchError> {
			VaultRegistry::get_vaults_by_account_id(account_id)
		}

		fn get_vault_total_collateral(vault_id: VaultId) -> Result<BalanceWrapper<Balance>, DispatchError> {
			let result = VaultRegistry::get_backing_collateral(&vault_id)?;
			Ok(BalanceWrapper{amount:result.amount()})
		}

		fn get_premium_redeem_vaults() -> Result<Vec<(VaultId, BalanceWrapper<Balance>)>, DispatchError> {
			let result = VaultRegistry::get_premium_redeem_vaults()?;
			Ok(result.iter().map(|v| (v.0.clone(), BalanceWrapper{amount:v.1.amount()})).collect())
		}

		fn get_vaults_with_issuable_tokens() -> Result<Vec<(VaultId, BalanceWrapper<Balance>)>, DispatchError> {
			let result = VaultRegistry::get_vaults_with_issuable_tokens()?;
			Ok(result.into_iter().map(|v| (v.0, BalanceWrapper{amount:v.1.amount()})).collect())
		}

		fn get_vaults_with_redeemable_tokens() -> Result<Vec<(VaultId, BalanceWrapper<Balance>)>, DispatchError> {
			let result = VaultRegistry::get_vaults_with_redeemable_tokens()?;
			Ok(result.into_iter().map(|v| (v.0, BalanceWrapper{amount:v.1.amount()})).collect())
		}

		fn get_issuable_tokens_from_vault(vault: VaultId) -> Result<BalanceWrapper<Balance>, DispatchError> {
			let result = VaultRegistry::get_issuable_tokens_from_vault(&vault)?;
			Ok(BalanceWrapper{amount:result.amount()})
		}

		fn get_collateralization_from_vault(vault: VaultId, only_issued: bool) -> Result<UnsignedFixedPoint, DispatchError> {
			VaultRegistry::get_collateralization_from_vault(vault, only_issued)
		}

		fn get_collateralization_from_vault_and_collateral(vault: VaultId, collateral: BalanceWrapper<Balance>, only_issued: bool) -> Result<UnsignedFixedPoint, DispatchError> {
			let amount = Amount::new(collateral.amount, vault.collateral_currency());
			VaultRegistry::get_collateralization_from_vault_and_collateral(vault, &amount, only_issued)
		}

		fn get_required_collateral_for_wrapped(amount_btc: BalanceWrapper<Balance>, currency_id: CurrencyId) -> Result<BalanceWrapper<Balance>, DispatchError> {
			let amount_btc = Amount::new(amount_btc.amount, GetWrappedCurrencyId::get());
			let result = VaultRegistry::get_required_collateral_for_wrapped(&amount_btc, currency_id)?;
			Ok(BalanceWrapper{amount:result.amount()})
		}

		fn get_required_collateral_for_vault(vault_id: VaultId) -> Result<BalanceWrapper<Balance>, DispatchError> {
			let result = VaultRegistry::get_required_collateral_for_vault(vault_id)?;
			Ok(BalanceWrapper{amount:result.amount()})
=======
	impl module_redeem_rpc_runtime_api::RedeemApi<
		Block,
		AccountId,
		H256,
		RedeemRequest<AccountId, BlockNumber, Balance, CurrencyId>
	> for Runtime {
		fn get_redeem_requests(account_id: AccountId) -> Vec<H256> {
			Redeem::get_redeem_requests_for_account(account_id)
		}

		fn get_vault_redeem_requests(vault_account_id: AccountId) -> Vec<H256> {
			Redeem::get_redeem_requests_for_vault(vault_account_id)
		}
	}

	impl module_replace_rpc_runtime_api::ReplaceApi<
		Block,
		AccountId,
		H256,
		ReplaceRequest<AccountId, BlockNumber, Balance, CurrencyId>
	> for Runtime {
		fn get_old_vault_replace_requests(vault_id: AccountId) -> Vec<H256> {
			Replace::get_replace_requests_for_old_vault(vault_id)
		}

		fn get_new_vault_replace_requests(vault_id: AccountId) -> Vec<H256> {
			Replace::get_replace_requests_for_new_vault(vault_id)
>>>>>>> 08b52e14
		}
	}
}<|MERGE_RESOLUTION|>--- conflicted
+++ resolved
@@ -684,7 +684,6 @@
 		}
 	}
 
-<<<<<<< HEAD
 	impl module_vault_registry_rpc_runtime_api::VaultRegistryApi<
 		Block,
 		VaultId,
@@ -745,7 +744,9 @@
 		fn get_required_collateral_for_vault(vault_id: VaultId) -> Result<BalanceWrapper<Balance>, DispatchError> {
 			let result = VaultRegistry::get_required_collateral_for_vault(vault_id)?;
 			Ok(BalanceWrapper{amount:result.amount()})
-=======
+		}
+	}
+
 	impl module_redeem_rpc_runtime_api::RedeemApi<
 		Block,
 		AccountId,
@@ -773,7 +774,6 @@
 
 		fn get_new_vault_replace_requests(vault_id: AccountId) -> Vec<H256> {
 			Replace::get_replace_requests_for_new_vault(vault_id)
->>>>>>> 08b52e14
 		}
 	}
 }