--- conflicted
+++ resolved
@@ -39,15 +39,11 @@
 // A few exports that help ease life for downstream crates.
 pub use primitives::{
 	self, AccountId, Balance, BlockNumber, CurrencyId, Hash, Moment, Nonce, Signature,
-	SignedFixedPoint, SignedInner, UnsignedFixedPoint, UnsignedInner, H256,
+	SignedFixedPoint, SignedInner, UnsignedFixedPoint, UnsignedInner,
 };
-<<<<<<< HEAD
-use primitives::{CurrencyId::Token, TokenSymbol, TokenSymbol::INTR};
-=======
 use primitives::{CurrencyId::Token, TokenSymbol};
 pub use redeem::{Event as RedeemEvent, RedeemRequest};
 pub use replace::{Event as ReplaceEvent, ReplaceRequest};
->>>>>>> 69d04987
 pub use security::StatusCode;
 pub use stellar_relay::traits::{FieldLength, Organization, Validator};
 
@@ -375,8 +371,6 @@
 	type WeightInfo = ();
 }
 
-<<<<<<< HEAD
-=======
 impl redeem::Config for Runtime {
 	type Event = Event;
 	type WeightInfo = ();
@@ -387,7 +381,6 @@
 	type WeightInfo = ();
 }
 
->>>>>>> 69d04987
 parameter_types! {
 	pub const MaxExpectedValue: UnsignedFixedPoint = UnsignedFixedPoint::from_inner(<UnsignedFixedPoint as FixedPointNumber>::DIV);
 }
@@ -437,11 +430,8 @@
 		VaultRegistry: vault_registry::{Pallet, Call, Config<T>, Storage, Event<T>, ValidateUnsigned} = 21,
 		Oracle: oracle::{Pallet, Call, Config<T>, Storage, Event<T>} = 22,
 		Issue: issue::{Pallet, Call, Config<T>, Storage, Event<T>} = 23,
-<<<<<<< HEAD
-=======
 		Redeem: redeem::{Pallet, Call, Config<T>, Storage, Event<T>} = 24,
 		Replace: replace::{Pallet, Call, Config<T>, Storage, Event<T>} = 25,
->>>>>>> 69d04987
 		Fee: fee::{Pallet, Call, Config<T>, Storage} = 26,
 		Nomination: nomination::{Pallet, Call, Config, Storage, Event<T>} = 28,
 
@@ -693,8 +683,6 @@
 		}
 	}
 
-<<<<<<< HEAD
-=======
 	impl module_redeem_rpc_runtime_api::RedeemApi<
 		Block,
 		AccountId,
@@ -724,5 +712,4 @@
 			Replace::get_replace_requests_for_new_vault(vault_id)
 		}
 	}
->>>>>>> 69d04987
 }