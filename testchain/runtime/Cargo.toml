[package]
authors = ["SatoshiPay"]
edition = "2021"
name = 'spacewalk-runtime-standalone'
version = "1.2.0"

[package.metadata.docs.rs]
targets = ['x86_64-unknown-linux-gnu']

[dependencies]
codec = {package = "parity-scale-codec", version = "3.0.0", default-features = false, features = ["derive", "max-encoded-len"]}
getrandom = {version = "0.2.7", default-features = false, features = ["js"]}
scale-info = {version = "2.1.1", default-features = false, features = ["derive"]}

# Substrate dependencies
sp-api = {git = "https://github.com/paritytech/substrate", branch = "polkadot-v0.9.24", default-features = false}
sp-block-builder = {git = "https://github.com/paritytech/substrate", branch = "polkadot-v0.9.24", default-features = false}
sp-core = {git = "https://github.com/paritytech/substrate", branch = "polkadot-v0.9.24", default-features = false}
sp-inherents = {git = "https://github.com/paritytech/substrate", branch = "polkadot-v0.9.24", default-features = false}
sp-io = {git = "https://github.com/paritytech/substrate", branch = "polkadot-v0.9.24", default-features = false}
sp-offchain = {git = "https://github.com/paritytech/substrate", branch = "polkadot-v0.9.24", default-features = false}
sp-runtime = {git = "https://github.com/paritytech/substrate", branch = "polkadot-v0.9.24", default-features = false}
sp-session = {git = "https://github.com/paritytech/substrate", branch = "polkadot-v0.9.24", default-features = false}
sp-std = {git = "https://github.com/paritytech/substrate", branch = "polkadot-v0.9.24", default-features = false}
sp-transaction-pool = {git = "https://github.com/paritytech/substrate", branch = "polkadot-v0.9.24", default-features = false}
sp-version = {git = "https://github.com/paritytech/substrate", branch = "polkadot-v0.9.24", default-features = false}

frame-executive = {git = "https://github.com/paritytech/substrate", branch = "polkadot-v0.9.24", default-features = false}
frame-support = {git = "https://github.com/paritytech/substrate", branch = "polkadot-v0.9.24", default-features = false}
frame-system = {git = "https://github.com/paritytech/substrate", branch = "polkadot-v0.9.24", default-features = false}
pallet-balances = {git = "https://github.com/paritytech/substrate", branch = "polkadot-v0.9.24", default-features = false}
pallet-sudo = {git = "https://github.com/paritytech/substrate", branch = "polkadot-v0.9.24", default-features = false}
pallet-timestamp = {git = "https://github.com/paritytech/substrate", branch = "polkadot-v0.9.24", default-features = false}
pallet-transaction-payment = {git = "https://github.com/paritytech/substrate", branch = "polkadot-v0.9.24", default-features = false}

frame-system-rpc-runtime-api = {git = "https://github.com/paritytech/substrate", branch = "polkadot-v0.9.24", default-features = false}
pallet-transaction-payment-rpc-runtime-api = {git = "https://github.com/paritytech/substrate", branch = "polkadot-v0.9.24", default-features = false}

# Used for runtime benchmarking
frame-benchmarking = {git = "https://github.com/paritytech/substrate", branch = "polkadot-v0.9.24", default-features = false, optional = true}
frame-system-benchmarking = {git = "https://github.com/paritytech/substrate", branch = "polkadot-v0.9.24", default-features = false, optional = true}
hex-literal = { version = "0.3.4", optional = true, default-features = false }

# Aura & GRANDPA dependencies
pallet-aura = {git = "https://github.com/paritytech/substrate", branch = "polkadot-v0.9.24", default-features = false}
pallet-grandpa = {git = "https://github.com/paritytech/substrate", branch = "polkadot-v0.9.24", default-features = false}
sp-consensus-aura = {git = "https://github.com/paritytech/substrate", branch = "polkadot-v0.9.24", default-features = false}

# Orml dependencies
orml-currencies = {git = "https://github.com/open-web3-stack/open-runtime-module-library", branch = "polkadot-v0.9.24", default-features = false}
orml-tokens = {git = "https://github.com/open-web3-stack/open-runtime-module-library", branch = "polkadot-v0.9.24", default-features = false}
orml-traits = {git = "https://github.com/open-web3-stack/open-runtime-module-library", branch = "polkadot-v0.9.24", default-features = false}

currency = { path = "../../pallets/currency", default-features = false }
fee = { path = "../../pallets/fee", default-features = false }
issue = { path = "../../pallets/issue", default-features = false }
nomination = { path = "../../pallets/nomination", default-features = false }
oracle = { path = "../../pallets/oracle", default-features = false }
reward = { path = "../../pallets/reward", default-features = false }
security = { path = "../../pallets/security", default-features = false }
staking = { path = "../../pallets/staking", default-features = false }
vault-registry = { path = "../../pallets/vault-registry", default-features = false }

stellar-relay = {path = "../../pallets/stellar-relay", default-features = false}

primitives = {package = "spacewalk-primitives", path = "../../primitives", default-features = false}

[dev-dependencies]
flate2 = "1.0"
hex = "0.4.2"
mocktopus = "0.7.0"
pretty_assertions = "0.7.2"
serde_json = "1.0"

[build-dependencies]
substrate-wasm-builder = {git = "https://github.com/paritytech/substrate", branch = "polkadot-v0.9.24"}

[features]
default = ["std"]
disable-runtime-api = []
runtime-benchmarks = [
  "frame-benchmarking/runtime-benchmarks",
  "frame-support/runtime-benchmarks",
  "frame-system/runtime-benchmarks",
  "frame-system-benchmarking",
  "hex-literal",
  "fee/runtime-benchmarks",
  "issue/runtime-benchmarks",
  "nomination/runtime-benchmarks",
  "oracle/runtime-benchmarks",
  "stellar-relay/runtime-benchmarks",
  "vault-registry/runtime-benchmarks",
]
std = [
  "codec/std",
  "getrandom/std",
  "scale-info/std",
  "frame-executive/std",
  "frame-support/std",
  "frame-system-rpc-runtime-api/std",
  "frame-system/std",
  "orml-currencies/std",
  "orml-tokens/std",
  "orml-traits/std",
  "pallet-aura/std",
  "pallet-balances/std",
  "pallet-grandpa/std",
  "pallet-sudo/std",
  "pallet-timestamp/std",
  "pallet-transaction-payment-rpc-runtime-api/std",
  "pallet-transaction-payment/std",
  "primitives/std",
  "currency/std",
  "fee/std",
  "issue/std",
  "nomination/std",
  "oracle/std",
  "reward/std",
  "security/std",
  "staking/std",
<<<<<<< HEAD
  "vault-registry/std",
=======
  "stellar-relay/std",
>>>>>>> 762f339e
  "sp-api/std",
  "sp-block-builder/std",
  "sp-consensus-aura/std",
  "sp-core/std",
  "sp-inherents/std",
  "sp-io/std",
  "sp-offchain/std",
  "sp-runtime/std",
  "sp-session/std",
  "sp-std/std",
  "sp-transaction-pool/std",
  "sp-version/std",
]<|MERGE_RESOLUTION|>--- conflicted
+++ resolved
@@ -59,9 +59,8 @@
 reward = { path = "../../pallets/reward", default-features = false }
 security = { path = "../../pallets/security", default-features = false }
 staking = { path = "../../pallets/staking", default-features = false }
+stellar-relay = {path = "../../pallets/stellar-relay", default-features = false}
 vault-registry = { path = "../../pallets/vault-registry", default-features = false }
-
-stellar-relay = {path = "../../pallets/stellar-relay", default-features = false}
 
 primitives = {package = "spacewalk-primitives", path = "../../primitives", default-features = false}
 
@@ -88,7 +87,6 @@
   "issue/runtime-benchmarks",
   "nomination/runtime-benchmarks",
   "oracle/runtime-benchmarks",
-  "stellar-relay/runtime-benchmarks",
   "vault-registry/runtime-benchmarks",
 ]
 std = [
@@ -118,11 +116,8 @@
   "reward/std",
   "security/std",
   "staking/std",
-<<<<<<< HEAD
+  "stellar-relay/std",
   "vault-registry/std",
-=======
-  "stellar-relay/std",
->>>>>>> 762f339e
   "sp-api/std",
   "sp-block-builder/std",
   "sp-consensus-aura/std",
