[package]
authors = ["SatoshiPay"]
edition = "2021"
name = 'spacewalk-runtime-standalone'
version = "1.2.0"

[package.metadata.docs.rs]
targets = ['x86_64-unknown-linux-gnu']

[dependencies]
codec = { package = "parity-scale-codec", version = "3.0.0", default-features = false, features = ["derive", "max-encoded-len"] }
getrandom = { version = "0.2.7", default-features = false, features = ["js"] }
scale-info = { version = "2.1.1", default-features = false, features = ["derive"] }

# Substrate dependencies
sp-api = { git = "https://github.com/paritytech/substrate", branch = "polkadot-v0.9.24", default-features = false }
sp-block-builder = { git = "https://github.com/paritytech/substrate", branch = "polkadot-v0.9.24", default-features = false }
sp-core = { git = "https://github.com/paritytech/substrate", branch = "polkadot-v0.9.24", default-features = false }
sp-inherents = { git = "https://github.com/paritytech/substrate", branch = "polkadot-v0.9.24", default-features = false }
sp-io = { git = "https://github.com/paritytech/substrate", branch = "polkadot-v0.9.24", default-features = false }
sp-offchain = { git = "https://github.com/paritytech/substrate", branch = "polkadot-v0.9.24", default-features = false }
sp-runtime = { git = "https://github.com/paritytech/substrate", branch = "polkadot-v0.9.24", default-features = false }
sp-session = { git = "https://github.com/paritytech/substrate", branch = "polkadot-v0.9.24", default-features = false }
sp-std = { git = "https://github.com/paritytech/substrate", branch = "polkadot-v0.9.24", default-features = false }
sp-transaction-pool = { git = "https://github.com/paritytech/substrate", branch = "polkadot-v0.9.24", default-features = false }
sp-version = { git = "https://github.com/paritytech/substrate", branch = "polkadot-v0.9.24", default-features = false }

frame-executive = { git = "https://github.com/paritytech/substrate", branch = "polkadot-v0.9.24", default-features = false }
frame-support = { git = "https://github.com/paritytech/substrate", branch = "polkadot-v0.9.24", default-features = false }
frame-system = { git = "https://github.com/paritytech/substrate", branch = "polkadot-v0.9.24", default-features = false }
pallet-balances = { git = "https://github.com/paritytech/substrate", branch = "polkadot-v0.9.24", default-features = false }
pallet-sudo = { git = "https://github.com/paritytech/substrate", branch = "polkadot-v0.9.24", default-features = false }
pallet-timestamp = { git = "https://github.com/paritytech/substrate", branch = "polkadot-v0.9.24", default-features = false }
pallet-transaction-payment = { git = "https://github.com/paritytech/substrate", branch = "polkadot-v0.9.24", default-features = false }

frame-system-rpc-runtime-api = { git = "https://github.com/paritytech/substrate", branch = "polkadot-v0.9.24", default-features = false }
pallet-transaction-payment-rpc-runtime-api = { git = "https://github.com/paritytech/substrate", branch = "polkadot-v0.9.24", default-features = false }

# Used for runtime benchmarking
<<<<<<< HEAD
frame-benchmarking = {git = "https://github.com/paritytech/substrate", branch = "polkadot-v0.9.24", default-features = false, optional = true}
frame-system-benchmarking = {git = "https://github.com/paritytech/substrate", branch = "polkadot-v0.9.24", default-features = false, optional = true}
hex-literal = {version = "0.3.4", optional = true, default-features = false}
=======
frame-benchmarking = { git = "https://github.com/paritytech/substrate", branch = "polkadot-v0.9.24", default-features = false, optional = true }
frame-system-benchmarking = { git = "https://github.com/paritytech/substrate", branch = "polkadot-v0.9.24", default-features = false, optional = true }
hex-literal = { version = "0.3.4", optional = true, default-features = false }
>>>>>>> 08b52e14

# Aura & GRANDPA dependencies
pallet-aura = { git = "https://github.com/paritytech/substrate", branch = "polkadot-v0.9.24", default-features = false }
pallet-grandpa = { git = "https://github.com/paritytech/substrate", branch = "polkadot-v0.9.24", default-features = false }
sp-consensus-aura = { git = "https://github.com/paritytech/substrate", branch = "polkadot-v0.9.24", default-features = false }

# Orml dependencies
orml-currencies = { git = "https://github.com/open-web3-stack/open-runtime-module-library", branch = "polkadot-v0.9.24", default-features = false }
orml-tokens = { git = "https://github.com/open-web3-stack/open-runtime-module-library", branch = "polkadot-v0.9.24", default-features = false }
orml-traits = { git = "https://github.com/open-web3-stack/open-runtime-module-library", branch = "polkadot-v0.9.24", default-features = false }

<<<<<<< HEAD
currency = {path = "../../pallets/currency", default-features = false}
fee = {path = "../../pallets/fee", default-features = false}
issue = {path = "../../pallets/issue", default-features = false}
nomination = {path = "../../pallets/nomination", default-features = false}
oracle = {path = "../../pallets/oracle", default-features = false}
reward = {path = "../../pallets/reward", default-features = false}
security = {path = "../../pallets/security", default-features = false}
staking = {path = "../../pallets/staking", default-features = false}
stellar-relay = {path = "../../pallets/stellar-relay", default-features = false}
vault-registry = {path = "../../pallets/vault-registry", default-features = false}

module-issue-rpc-runtime-api = {path = "../../pallets/issue/rpc/runtime-api", default-features = false}
module-oracle-rpc-runtime-api = {path = "../../pallets/oracle/rpc/runtime-api", default-features = false}
module-vault-registry-rpc-runtime-api = {path = "../../pallets/vault-registry/rpc/runtime-api", default-features = false}
=======
currency = { path = "../../pallets/currency", default-features = false }
fee = { path = "../../pallets/fee", default-features = false }
issue = { path = "../../pallets/issue", default-features = false }
nomination = { path = "../../pallets/nomination", default-features = false }
oracle = { path = "../../pallets/oracle", default-features = false }
redeem = { path = "../../pallets/redeem", default-features = false }
replace = { path = "../../pallets/replace", default-features = false }
reward = { path = "../../pallets/reward", default-features = false }
security = { path = "../../pallets/security", default-features = false }
staking = { path = "../../pallets/staking", default-features = false }
stellar-relay = { path = "../../pallets/stellar-relay", default-features = false }
vault-registry = { path = "../../pallets/vault-registry", default-features = false }

module-issue-rpc-runtime-api = { path = "../../pallets/issue/rpc/runtime-api", default-features = false }
module-redeem-rpc-runtime-api = { path = "../../pallets/redeem/rpc/runtime-api", default-features = false }
module-replace-rpc-runtime-api = { path = "../../pallets/replace/rpc/runtime-api", default-features = false }
>>>>>>> 08b52e14

primitives = { package = "spacewalk-primitives", path = "../../primitives", default-features = false }

[dev-dependencies]
flate2 = "1.0"
hex = "0.4.2"
mocktopus = "0.7.0"
pretty_assertions = "0.7.2"
serde_json = "1.0"

[build-dependencies]
substrate-wasm-builder = { git = "https://github.com/paritytech/substrate", branch = "polkadot-v0.9.24" }

[features]
default = ["std"]
disable-runtime-api = []
runtime-benchmarks = [
    "frame-benchmarking/runtime-benchmarks",
    "frame-support/runtime-benchmarks",
    "frame-system/runtime-benchmarks",
    "frame-system-benchmarking",
    "hex-literal",
    "fee/runtime-benchmarks",
    "issue/runtime-benchmarks",
    "nomination/runtime-benchmarks",
    "oracle/runtime-benchmarks",
    "redeem/runtime-benchmarks",
    "replace/runtime-benchmarks",
    "stellar-relay/runtime-benchmarks",
    "vault-registry/runtime-benchmarks",
]
std = [
<<<<<<< HEAD
  "codec/std",
  "getrandom/std",
  "scale-info/std",
  "frame-executive/std",
  "frame-support/std",
  "frame-system-rpc-runtime-api/std",
  "frame-system/std",
  "orml-currencies/std",
  "orml-tokens/std",
  "orml-traits/std",
  "pallet-aura/std",
  "pallet-balances/std",
  "pallet-grandpa/std",
  "pallet-sudo/std",
  "pallet-timestamp/std",
  "pallet-transaction-payment-rpc-runtime-api/std",
  "pallet-transaction-payment/std",
  "primitives/std",
  "currency/std",
  "fee/std",
  "issue/std",
  "nomination/std",
  "oracle/std",
  "reward/std",
  "security/std",
  "staking/std",
  "stellar-relay/std",
  "vault-registry/std",
  "module-issue-rpc-runtime-api/std",
  "module-vault-registry-rpc-runtime-api/std",
  "module-oracle-rpc-runtime-api/std",
  "sp-api/std",
  "sp-block-builder/std",
  "sp-consensus-aura/std",
  "sp-core/std",
  "sp-inherents/std",
  "sp-io/std",
  "sp-offchain/std",
  "sp-runtime/std",
  "sp-session/std",
  "sp-std/std",
  "sp-transaction-pool/std",
  "sp-version/std",
=======
    "codec/std",
    "getrandom/std",
    "scale-info/std",
    "frame-executive/std",
    "frame-support/std",
    "frame-system-rpc-runtime-api/std",
    "frame-system/std",
    "orml-currencies/std",
    "orml-tokens/std",
    "orml-traits/std",
    "pallet-aura/std",
    "pallet-balances/std",
    "pallet-grandpa/std",
    "pallet-sudo/std",
    "pallet-timestamp/std",
    "pallet-transaction-payment-rpc-runtime-api/std",
    "pallet-transaction-payment/std",
    "currency/std",
    "fee/std",
    "issue/std",
    "nomination/std",
    "oracle/std",
    "redeem/std",
    "replace/std",
    "reward/std",
    "security/std",
    "staking/std",
    "stellar-relay/std",
    "vault-registry/std",
    "module-issue-rpc-runtime-api/std",
    "module-redeem-rpc-runtime-api/std",
    "module-replace-rpc-runtime-api/std",
    "primitives/std",
    "sp-api/std",
    "sp-block-builder/std",
    "sp-consensus-aura/std",
    "sp-core/std",
    "sp-inherents/std",
    "sp-io/std",
    "sp-offchain/std",
    "sp-runtime/std",
    "sp-session/std",
    "sp-std/std",
    "sp-transaction-pool/std",
    "sp-version/std",
>>>>>>> 08b52e14
]<|MERGE_RESOLUTION|>--- conflicted
+++ resolved
@@ -8,61 +8,56 @@
 targets = ['x86_64-unknown-linux-gnu']
 
 [dependencies]
-codec = { package = "parity-scale-codec", version = "3.0.0", default-features = false, features = ["derive", "max-encoded-len"] }
-getrandom = { version = "0.2.7", default-features = false, features = ["js"] }
-scale-info = { version = "2.1.1", default-features = false, features = ["derive"] }
+codec = {package = "parity-scale-codec", version = "3.0.0", default-features = false, features = ["derive", "max-encoded-len"]}
+getrandom = {version = "0.2.7", default-features = false, features = ["js"]}
+scale-info = {version = "2.1.1", default-features = false, features = ["derive"]}
 
 # Substrate dependencies
-sp-api = { git = "https://github.com/paritytech/substrate", branch = "polkadot-v0.9.24", default-features = false }
-sp-block-builder = { git = "https://github.com/paritytech/substrate", branch = "polkadot-v0.9.24", default-features = false }
-sp-core = { git = "https://github.com/paritytech/substrate", branch = "polkadot-v0.9.24", default-features = false }
-sp-inherents = { git = "https://github.com/paritytech/substrate", branch = "polkadot-v0.9.24", default-features = false }
-sp-io = { git = "https://github.com/paritytech/substrate", branch = "polkadot-v0.9.24", default-features = false }
-sp-offchain = { git = "https://github.com/paritytech/substrate", branch = "polkadot-v0.9.24", default-features = false }
-sp-runtime = { git = "https://github.com/paritytech/substrate", branch = "polkadot-v0.9.24", default-features = false }
-sp-session = { git = "https://github.com/paritytech/substrate", branch = "polkadot-v0.9.24", default-features = false }
-sp-std = { git = "https://github.com/paritytech/substrate", branch = "polkadot-v0.9.24", default-features = false }
-sp-transaction-pool = { git = "https://github.com/paritytech/substrate", branch = "polkadot-v0.9.24", default-features = false }
-sp-version = { git = "https://github.com/paritytech/substrate", branch = "polkadot-v0.9.24", default-features = false }
+sp-api = {git = "https://github.com/paritytech/substrate", branch = "polkadot-v0.9.24", default-features = false}
+sp-block-builder = {git = "https://github.com/paritytech/substrate", branch = "polkadot-v0.9.24", default-features = false}
+sp-core = {git = "https://github.com/paritytech/substrate", branch = "polkadot-v0.9.24", default-features = false}
+sp-inherents = {git = "https://github.com/paritytech/substrate", branch = "polkadot-v0.9.24", default-features = false}
+sp-io = {git = "https://github.com/paritytech/substrate", branch = "polkadot-v0.9.24", default-features = false}
+sp-offchain = {git = "https://github.com/paritytech/substrate", branch = "polkadot-v0.9.24", default-features = false}
+sp-runtime = {git = "https://github.com/paritytech/substrate", branch = "polkadot-v0.9.24", default-features = false}
+sp-session = {git = "https://github.com/paritytech/substrate", branch = "polkadot-v0.9.24", default-features = false}
+sp-std = {git = "https://github.com/paritytech/substrate", branch = "polkadot-v0.9.24", default-features = false}
+sp-transaction-pool = {git = "https://github.com/paritytech/substrate", branch = "polkadot-v0.9.24", default-features = false}
+sp-version = {git = "https://github.com/paritytech/substrate", branch = "polkadot-v0.9.24", default-features = false}
 
-frame-executive = { git = "https://github.com/paritytech/substrate", branch = "polkadot-v0.9.24", default-features = false }
-frame-support = { git = "https://github.com/paritytech/substrate", branch = "polkadot-v0.9.24", default-features = false }
-frame-system = { git = "https://github.com/paritytech/substrate", branch = "polkadot-v0.9.24", default-features = false }
-pallet-balances = { git = "https://github.com/paritytech/substrate", branch = "polkadot-v0.9.24", default-features = false }
-pallet-sudo = { git = "https://github.com/paritytech/substrate", branch = "polkadot-v0.9.24", default-features = false }
-pallet-timestamp = { git = "https://github.com/paritytech/substrate", branch = "polkadot-v0.9.24", default-features = false }
-pallet-transaction-payment = { git = "https://github.com/paritytech/substrate", branch = "polkadot-v0.9.24", default-features = false }
+frame-executive = {git = "https://github.com/paritytech/substrate", branch = "polkadot-v0.9.24", default-features = false}
+frame-support = {git = "https://github.com/paritytech/substrate", branch = "polkadot-v0.9.24", default-features = false}
+frame-system = {git = "https://github.com/paritytech/substrate", branch = "polkadot-v0.9.24", default-features = false}
+pallet-balances = {git = "https://github.com/paritytech/substrate", branch = "polkadot-v0.9.24", default-features = false}
+pallet-sudo = {git = "https://github.com/paritytech/substrate", branch = "polkadot-v0.9.24", default-features = false}
+pallet-timestamp = {git = "https://github.com/paritytech/substrate", branch = "polkadot-v0.9.24", default-features = false}
+pallet-transaction-payment = {git = "https://github.com/paritytech/substrate", branch = "polkadot-v0.9.24", default-features = false}
 
-frame-system-rpc-runtime-api = { git = "https://github.com/paritytech/substrate", branch = "polkadot-v0.9.24", default-features = false }
-pallet-transaction-payment-rpc-runtime-api = { git = "https://github.com/paritytech/substrate", branch = "polkadot-v0.9.24", default-features = false }
+frame-system-rpc-runtime-api = {git = "https://github.com/paritytech/substrate", branch = "polkadot-v0.9.24", default-features = false}
+pallet-transaction-payment-rpc-runtime-api = {git = "https://github.com/paritytech/substrate", branch = "polkadot-v0.9.24", default-features = false}
 
 # Used for runtime benchmarking
-<<<<<<< HEAD
 frame-benchmarking = {git = "https://github.com/paritytech/substrate", branch = "polkadot-v0.9.24", default-features = false, optional = true}
 frame-system-benchmarking = {git = "https://github.com/paritytech/substrate", branch = "polkadot-v0.9.24", default-features = false, optional = true}
 hex-literal = {version = "0.3.4", optional = true, default-features = false}
-=======
-frame-benchmarking = { git = "https://github.com/paritytech/substrate", branch = "polkadot-v0.9.24", default-features = false, optional = true }
-frame-system-benchmarking = { git = "https://github.com/paritytech/substrate", branch = "polkadot-v0.9.24", default-features = false, optional = true }
-hex-literal = { version = "0.3.4", optional = true, default-features = false }
->>>>>>> 08b52e14
 
 # Aura & GRANDPA dependencies
-pallet-aura = { git = "https://github.com/paritytech/substrate", branch = "polkadot-v0.9.24", default-features = false }
-pallet-grandpa = { git = "https://github.com/paritytech/substrate", branch = "polkadot-v0.9.24", default-features = false }
-sp-consensus-aura = { git = "https://github.com/paritytech/substrate", branch = "polkadot-v0.9.24", default-features = false }
+pallet-aura = {git = "https://github.com/paritytech/substrate", branch = "polkadot-v0.9.24", default-features = false}
+pallet-grandpa = {git = "https://github.com/paritytech/substrate", branch = "polkadot-v0.9.24", default-features = false}
+sp-consensus-aura = {git = "https://github.com/paritytech/substrate", branch = "polkadot-v0.9.24", default-features = false}
 
 # Orml dependencies
-orml-currencies = { git = "https://github.com/open-web3-stack/open-runtime-module-library", branch = "polkadot-v0.9.24", default-features = false }
-orml-tokens = { git = "https://github.com/open-web3-stack/open-runtime-module-library", branch = "polkadot-v0.9.24", default-features = false }
-orml-traits = { git = "https://github.com/open-web3-stack/open-runtime-module-library", branch = "polkadot-v0.9.24", default-features = false }
+orml-currencies = {git = "https://github.com/open-web3-stack/open-runtime-module-library", branch = "polkadot-v0.9.24", default-features = false}
+orml-tokens = {git = "https://github.com/open-web3-stack/open-runtime-module-library", branch = "polkadot-v0.9.24", default-features = false}
+orml-traits = {git = "https://github.com/open-web3-stack/open-runtime-module-library", branch = "polkadot-v0.9.24", default-features = false}
 
-<<<<<<< HEAD
 currency = {path = "../../pallets/currency", default-features = false}
 fee = {path = "../../pallets/fee", default-features = false}
 issue = {path = "../../pallets/issue", default-features = false}
 nomination = {path = "../../pallets/nomination", default-features = false}
 oracle = {path = "../../pallets/oracle", default-features = false}
+redeem = {path = "../../pallets/redeem", default-features = false}
+replace = {path = "../../pallets/replace", default-features = false}
 reward = {path = "../../pallets/reward", default-features = false}
 security = {path = "../../pallets/security", default-features = false}
 staking = {path = "../../pallets/staking", default-features = false}
@@ -71,27 +66,11 @@
 
 module-issue-rpc-runtime-api = {path = "../../pallets/issue/rpc/runtime-api", default-features = false}
 module-oracle-rpc-runtime-api = {path = "../../pallets/oracle/rpc/runtime-api", default-features = false}
+module-redeem-rpc-runtime-api = {path = "../../pallets/redeem/rpc/runtime-api", default-features = false}
+module-replace-rpc-runtime-api = {path = "../../pallets/replace/rpc/runtime-api", default-features = false}
 module-vault-registry-rpc-runtime-api = {path = "../../pallets/vault-registry/rpc/runtime-api", default-features = false}
-=======
-currency = { path = "../../pallets/currency", default-features = false }
-fee = { path = "../../pallets/fee", default-features = false }
-issue = { path = "../../pallets/issue", default-features = false }
-nomination = { path = "../../pallets/nomination", default-features = false }
-oracle = { path = "../../pallets/oracle", default-features = false }
-redeem = { path = "../../pallets/redeem", default-features = false }
-replace = { path = "../../pallets/replace", default-features = false }
-reward = { path = "../../pallets/reward", default-features = false }
-security = { path = "../../pallets/security", default-features = false }
-staking = { path = "../../pallets/staking", default-features = false }
-stellar-relay = { path = "../../pallets/stellar-relay", default-features = false }
-vault-registry = { path = "../../pallets/vault-registry", default-features = false }
 
-module-issue-rpc-runtime-api = { path = "../../pallets/issue/rpc/runtime-api", default-features = false }
-module-redeem-rpc-runtime-api = { path = "../../pallets/redeem/rpc/runtime-api", default-features = false }
-module-replace-rpc-runtime-api = { path = "../../pallets/replace/rpc/runtime-api", default-features = false }
->>>>>>> 08b52e14
-
-primitives = { package = "spacewalk-primitives", path = "../../primitives", default-features = false }
+primitives = {package = "spacewalk-primitives", path = "../../primitives", default-features = false}
 
 [dev-dependencies]
 flate2 = "1.0"
@@ -101,35 +80,43 @@
 serde_json = "1.0"
 
 [build-dependencies]
-substrate-wasm-builder = { git = "https://github.com/paritytech/substrate", branch = "polkadot-v0.9.24" }
+substrate-wasm-builder = {git = "https://github.com/paritytech/substrate", branch = "polkadot-v0.9.24"}
 
 [features]
 default = ["std"]
 disable-runtime-api = []
 runtime-benchmarks = [
-    "frame-benchmarking/runtime-benchmarks",
-    "frame-support/runtime-benchmarks",
-    "frame-system/runtime-benchmarks",
-    "frame-system-benchmarking",
-    "hex-literal",
-    "fee/runtime-benchmarks",
-    "issue/runtime-benchmarks",
-    "nomination/runtime-benchmarks",
-    "oracle/runtime-benchmarks",
-    "redeem/runtime-benchmarks",
-    "replace/runtime-benchmarks",
-    "stellar-relay/runtime-benchmarks",
-    "vault-registry/runtime-benchmarks",
+  "frame-benchmarking/runtime-benchmarks",
+  "frame-support/runtime-benchmarks",
+  "frame-system/runtime-benchmarks",
+  "frame-system-benchmarking",
+  "hex-literal",
+  "fee/runtime-benchmarks",
+  "issue/runtime-benchmarks",
+  "nomination/runtime-benchmarks",
+  "oracle/runtime-benchmarks",
+  "redeem/runtime-benchmarks",
+  "replace/runtime-benchmarks",
+  "stellar-relay/runtime-benchmarks",
+  "vault-registry/runtime-benchmarks",
 ]
 std = [
-<<<<<<< HEAD
   "codec/std",
-  "getrandom/std",
-  "scale-info/std",
+  "currency/std",
+  "fee/std",
   "frame-executive/std",
   "frame-support/std",
   "frame-system-rpc-runtime-api/std",
   "frame-system/std",
+  "getrandom/std",
+  "issue/std",
+  "module-issue-rpc-runtime-api/std",
+  "module-oracle-rpc-runtime-api/std",
+  "module-redeem-rpc-runtime-api/std",
+  "module-replace-rpc-runtime-api/std",
+  "module-vault-registry-rpc-runtime-api/std",
+  "nomination/std",
+  "oracle/std",
   "orml-currencies/std",
   "orml-tokens/std",
   "orml-traits/std",
@@ -141,19 +128,11 @@
   "pallet-transaction-payment-rpc-runtime-api/std",
   "pallet-transaction-payment/std",
   "primitives/std",
-  "currency/std",
-  "fee/std",
-  "issue/std",
-  "nomination/std",
-  "oracle/std",
+  "redeem/std",
+  "replace/std",
   "reward/std",
+  "scale-info/std",
   "security/std",
-  "staking/std",
-  "stellar-relay/std",
-  "vault-registry/std",
-  "module-issue-rpc-runtime-api/std",
-  "module-vault-registry-rpc-runtime-api/std",
-  "module-oracle-rpc-runtime-api/std",
   "sp-api/std",
   "sp-block-builder/std",
   "sp-consensus-aura/std",
@@ -166,51 +145,7 @@
   "sp-std/std",
   "sp-transaction-pool/std",
   "sp-version/std",
-=======
-    "codec/std",
-    "getrandom/std",
-    "scale-info/std",
-    "frame-executive/std",
-    "frame-support/std",
-    "frame-system-rpc-runtime-api/std",
-    "frame-system/std",
-    "orml-currencies/std",
-    "orml-tokens/std",
-    "orml-traits/std",
-    "pallet-aura/std",
-    "pallet-balances/std",
-    "pallet-grandpa/std",
-    "pallet-sudo/std",
-    "pallet-timestamp/std",
-    "pallet-transaction-payment-rpc-runtime-api/std",
-    "pallet-transaction-payment/std",
-    "currency/std",
-    "fee/std",
-    "issue/std",
-    "nomination/std",
-    "oracle/std",
-    "redeem/std",
-    "replace/std",
-    "reward/std",
-    "security/std",
-    "staking/std",
-    "stellar-relay/std",
-    "vault-registry/std",
-    "module-issue-rpc-runtime-api/std",
-    "module-redeem-rpc-runtime-api/std",
-    "module-replace-rpc-runtime-api/std",
-    "primitives/std",
-    "sp-api/std",
-    "sp-block-builder/std",
-    "sp-consensus-aura/std",
-    "sp-core/std",
-    "sp-inherents/std",
-    "sp-io/std",
-    "sp-offchain/std",
-    "sp-runtime/std",
-    "sp-session/std",
-    "sp-std/std",
-    "sp-transaction-pool/std",
-    "sp-version/std",
->>>>>>> 08b52e14
+  "staking/std",
+  "stellar-relay/std",
+  "vault-registry/std",
 ]