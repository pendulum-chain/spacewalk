[package]
authors = ["SatoshiPay"]
edition = "2021"
name = 'spacewalk-runtime-standalone'
version = "1.2.0"

[package.metadata.docs.rs]
targets = ['x86_64-unknown-linux-gnu']

[dependencies]
codec = { package = "parity-scale-codec", version = "3.0.0", default-features = false, features = ["derive", "max-encoded-len"] }
getrandom = { version = "0.2.7", default-features = false, features = ["js"] }
scale-info = { version = "2.1.1", default-features = false, features = ["derive"] }

# Substrate dependencies
sp-api = { git = "https://github.com/paritytech/substrate", branch = "polkadot-v0.9.24", default-features = false }
sp-block-builder = { git = "https://github.com/paritytech/substrate", branch = "polkadot-v0.9.24", default-features = false }
sp-core = { git = "https://github.com/paritytech/substrate", branch = "polkadot-v0.9.24", default-features = false }
sp-inherents = { git = "https://github.com/paritytech/substrate", branch = "polkadot-v0.9.24", default-features = false }
sp-io = { git = "https://github.com/paritytech/substrate", branch = "polkadot-v0.9.24", default-features = false }
sp-offchain = { git = "https://github.com/paritytech/substrate", branch = "polkadot-v0.9.24", default-features = false }
sp-runtime = { git = "https://github.com/paritytech/substrate", branch = "polkadot-v0.9.24", default-features = false }
sp-session = { git = "https://github.com/paritytech/substrate", branch = "polkadot-v0.9.24", default-features = false }
sp-std = { git = "https://github.com/paritytech/substrate", branch = "polkadot-v0.9.24", default-features = false }
sp-transaction-pool = { git = "https://github.com/paritytech/substrate", branch = "polkadot-v0.9.24", default-features = false }
sp-version = { git = "https://github.com/paritytech/substrate", branch = "polkadot-v0.9.24", default-features = false }

frame-executive = { git = "https://github.com/paritytech/substrate", branch = "polkadot-v0.9.24", default-features = false }
frame-support = { git = "https://github.com/paritytech/substrate", branch = "polkadot-v0.9.24", default-features = false }
frame-system = { git = "https://github.com/paritytech/substrate", branch = "polkadot-v0.9.24", default-features = false }
pallet-balances = { git = "https://github.com/paritytech/substrate", branch = "polkadot-v0.9.24", default-features = false }
pallet-sudo = { git = "https://github.com/paritytech/substrate", branch = "polkadot-v0.9.24", default-features = false }
pallet-timestamp = { git = "https://github.com/paritytech/substrate", branch = "polkadot-v0.9.24", default-features = false }
pallet-transaction-payment = { git = "https://github.com/paritytech/substrate", branch = "polkadot-v0.9.24", default-features = false }

frame-system-rpc-runtime-api = { git = "https://github.com/paritytech/substrate", branch = "polkadot-v0.9.24", default-features = false }
pallet-transaction-payment-rpc-runtime-api = { git = "https://github.com/paritytech/substrate", branch = "polkadot-v0.9.24", default-features = false }

# Used for runtime benchmarking
frame-benchmarking = { git = "https://github.com/paritytech/substrate", branch = "polkadot-v0.9.24", default-features = false, optional = true }
frame-system-benchmarking = { git = "https://github.com/paritytech/substrate", branch = "polkadot-v0.9.24", default-features = false, optional = true }
hex-literal = { version = "0.3.4", optional = true, default-features = false }

# Aura & GRANDPA dependencies
pallet-aura = { git = "https://github.com/paritytech/substrate", branch = "polkadot-v0.9.24", default-features = false }
pallet-grandpa = { git = "https://github.com/paritytech/substrate", branch = "polkadot-v0.9.24", default-features = false }
sp-consensus-aura = { git = "https://github.com/paritytech/substrate", branch = "polkadot-v0.9.24", default-features = false }

# Orml dependencies
orml-currencies = { git = "https://github.com/open-web3-stack/open-runtime-module-library", branch = "polkadot-v0.9.24", default-features = false }
orml-tokens = { git = "https://github.com/open-web3-stack/open-runtime-module-library", branch = "polkadot-v0.9.24", default-features = false }
orml-traits = { git = "https://github.com/open-web3-stack/open-runtime-module-library", branch = "polkadot-v0.9.24", default-features = false }

currency = { path = "../../pallets/currency", default-features = false }
fee = { path = "../../pallets/fee", default-features = false }
issue = { path = "../../pallets/issue", default-features = false }
nomination = { path = "../../pallets/nomination", default-features = false }
oracle = { path = "../../pallets/oracle", default-features = false }
<<<<<<< HEAD
reward = { path = "../../pallets/reward", default-features = false }
security = { path = "../../pallets/security", default-features = false }
staking = { path = "../../pallets/staking", default-features = false }
stellar-relay = {path = "../../pallets/stellar-relay", default-features = false}
vault-registry = { path = "../../pallets/vault-registry", default-features = false }

module-issue-rpc-runtime-api = { path = "../../pallets/issue/rpc/runtime-api", default-features = false }
=======
redeem = { path = "../../pallets/redeem", default-features = false }
replace = { path = "../../pallets/replace", default-features = false }
reward = { path = "../../pallets/reward", default-features = false }
security = { path = "../../pallets/security", default-features = false }
staking = { path = "../../pallets/staking", default-features = false }
stellar-relay = { path = "../../pallets/stellar-relay", default-features = false }
vault-registry = { path = "../../pallets/vault-registry", default-features = false }

module-issue-rpc-runtime-api = { path = "../../pallets/issue/rpc/runtime-api", default-features = false }
module-redeem-rpc-runtime-api = { path = "../../pallets/redeem/rpc/runtime-api", default-features = false }
module-replace-rpc-runtime-api = { path = "../../pallets/replace/rpc/runtime-api", default-features = false }
>>>>>>> 69d04987

primitives = { package = "spacewalk-primitives", path = "../../primitives", default-features = false }

[dev-dependencies]
flate2 = "1.0"
hex = "0.4.2"
mocktopus = "0.7.0"
pretty_assertions = "0.7.2"
serde_json = "1.0"

[build-dependencies]
substrate-wasm-builder = { git = "https://github.com/paritytech/substrate", branch = "polkadot-v0.9.24" }

[features]
default = ["std"]
disable-runtime-api = []
runtime-benchmarks = [
<<<<<<< HEAD
  "frame-benchmarking/runtime-benchmarks",
  "frame-support/runtime-benchmarks",
  "frame-system/runtime-benchmarks",
  "frame-system-benchmarking",
  "hex-literal",
  "fee/runtime-benchmarks",
  "issue/runtime-benchmarks",
  "nomination/runtime-benchmarks",
  "oracle/runtime-benchmarks",
  "stellar-relay/runtime-benchmarks",
  "vault-registry/runtime-benchmarks",
]
std = [
  "codec/std",
  "getrandom/std",
  "scale-info/std",
  "frame-executive/std",
  "frame-support/std",
  "frame-system-rpc-runtime-api/std",
  "frame-system/std",
  "orml-currencies/std",
  "orml-tokens/std",
  "orml-traits/std",
  "pallet-aura/std",
  "pallet-balances/std",
  "pallet-grandpa/std",
  "pallet-sudo/std",
  "pallet-timestamp/std",
  "pallet-transaction-payment-rpc-runtime-api/std",
  "pallet-transaction-payment/std",
  "primitives/std",
  "currency/std",
  "fee/std",
  "issue/std",
  "nomination/std",
  "oracle/std",
  "reward/std",
  "security/std",
  "staking/std",
  "stellar-relay/std",
  "vault-registry/std",
  "module-issue-rpc-runtime-api/std",
  "sp-api/std",
  "sp-block-builder/std",
  "sp-consensus-aura/std",
  "sp-core/std",
  "sp-inherents/std",
  "sp-io/std",
  "sp-offchain/std",
  "sp-runtime/std",
  "sp-session/std",
  "sp-std/std",
  "sp-transaction-pool/std",
  "sp-version/std",
=======
    "frame-benchmarking/runtime-benchmarks",
    "frame-support/runtime-benchmarks",
    "frame-system/runtime-benchmarks",
    "frame-system-benchmarking",
    "hex-literal",
    "fee/runtime-benchmarks",
    "issue/runtime-benchmarks",
    "nomination/runtime-benchmarks",
    "oracle/runtime-benchmarks",
    "redeem/runtime-benchmarks",
    "replace/runtime-benchmarks",
    "stellar-relay/runtime-benchmarks",
    "vault-registry/runtime-benchmarks",
]
std = [
    "codec/std",
    "getrandom/std",
    "scale-info/std",
    "frame-executive/std",
    "frame-support/std",
    "frame-system-rpc-runtime-api/std",
    "frame-system/std",
    "orml-currencies/std",
    "orml-tokens/std",
    "orml-traits/std",
    "pallet-aura/std",
    "pallet-balances/std",
    "pallet-grandpa/std",
    "pallet-sudo/std",
    "pallet-timestamp/std",
    "pallet-transaction-payment-rpc-runtime-api/std",
    "pallet-transaction-payment/std",
    "currency/std",
    "fee/std",
    "issue/std",
    "nomination/std",
    "oracle/std",
    "redeem/std",
    "replace/std",
    "reward/std",
    "security/std",
    "staking/std",
    "stellar-relay/std",
    "vault-registry/std",
    "module-issue-rpc-runtime-api/std",
    "module-redeem-rpc-runtime-api/std",
    "module-replace-rpc-runtime-api/std",
    "primitives/std",
    "sp-api/std",
    "sp-block-builder/std",
    "sp-consensus-aura/std",
    "sp-core/std",
    "sp-inherents/std",
    "sp-io/std",
    "sp-offchain/std",
    "sp-runtime/std",
    "sp-session/std",
    "sp-std/std",
    "sp-transaction-pool/std",
    "sp-version/std",
>>>>>>> 69d04987
]<|MERGE_RESOLUTION|>--- conflicted
+++ resolved
@@ -56,15 +56,6 @@
 issue = { path = "../../pallets/issue", default-features = false }
 nomination = { path = "../../pallets/nomination", default-features = false }
 oracle = { path = "../../pallets/oracle", default-features = false }
-<<<<<<< HEAD
-reward = { path = "../../pallets/reward", default-features = false }
-security = { path = "../../pallets/security", default-features = false }
-staking = { path = "../../pallets/staking", default-features = false }
-stellar-relay = {path = "../../pallets/stellar-relay", default-features = false}
-vault-registry = { path = "../../pallets/vault-registry", default-features = false }
-
-module-issue-rpc-runtime-api = { path = "../../pallets/issue/rpc/runtime-api", default-features = false }
-=======
 redeem = { path = "../../pallets/redeem", default-features = false }
 replace = { path = "../../pallets/replace", default-features = false }
 reward = { path = "../../pallets/reward", default-features = false }
@@ -76,7 +67,6 @@
 module-issue-rpc-runtime-api = { path = "../../pallets/issue/rpc/runtime-api", default-features = false }
 module-redeem-rpc-runtime-api = { path = "../../pallets/redeem/rpc/runtime-api", default-features = false }
 module-replace-rpc-runtime-api = { path = "../../pallets/replace/rpc/runtime-api", default-features = false }
->>>>>>> 69d04987
 
 primitives = { package = "spacewalk-primitives", path = "../../primitives", default-features = false }
 
@@ -94,62 +84,6 @@
 default = ["std"]
 disable-runtime-api = []
 runtime-benchmarks = [
-<<<<<<< HEAD
-  "frame-benchmarking/runtime-benchmarks",
-  "frame-support/runtime-benchmarks",
-  "frame-system/runtime-benchmarks",
-  "frame-system-benchmarking",
-  "hex-literal",
-  "fee/runtime-benchmarks",
-  "issue/runtime-benchmarks",
-  "nomination/runtime-benchmarks",
-  "oracle/runtime-benchmarks",
-  "stellar-relay/runtime-benchmarks",
-  "vault-registry/runtime-benchmarks",
-]
-std = [
-  "codec/std",
-  "getrandom/std",
-  "scale-info/std",
-  "frame-executive/std",
-  "frame-support/std",
-  "frame-system-rpc-runtime-api/std",
-  "frame-system/std",
-  "orml-currencies/std",
-  "orml-tokens/std",
-  "orml-traits/std",
-  "pallet-aura/std",
-  "pallet-balances/std",
-  "pallet-grandpa/std",
-  "pallet-sudo/std",
-  "pallet-timestamp/std",
-  "pallet-transaction-payment-rpc-runtime-api/std",
-  "pallet-transaction-payment/std",
-  "primitives/std",
-  "currency/std",
-  "fee/std",
-  "issue/std",
-  "nomination/std",
-  "oracle/std",
-  "reward/std",
-  "security/std",
-  "staking/std",
-  "stellar-relay/std",
-  "vault-registry/std",
-  "module-issue-rpc-runtime-api/std",
-  "sp-api/std",
-  "sp-block-builder/std",
-  "sp-consensus-aura/std",
-  "sp-core/std",
-  "sp-inherents/std",
-  "sp-io/std",
-  "sp-offchain/std",
-  "sp-runtime/std",
-  "sp-session/std",
-  "sp-std/std",
-  "sp-transaction-pool/std",
-  "sp-version/std",
-=======
     "frame-benchmarking/runtime-benchmarks",
     "frame-support/runtime-benchmarks",
     "frame-system/runtime-benchmarks",
@@ -210,5 +144,4 @@
     "sp-std/std",
     "sp-transaction-pool/std",
     "sp-version/std",
->>>>>>> 69d04987
 ]