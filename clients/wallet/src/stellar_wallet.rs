--- conflicted
+++ resolved
@@ -10,17 +10,12 @@
 }
 
 impl StellarWallet {
-<<<<<<< HEAD
 	pub fn from_secret_encoded(
 		secret_key: &String,
 		is_public_network: bool,
 	) -> Result<Self, Error> {
 		let secret_key =
 			SecretKey::from_encoding(secret_key).map_err(|_| Error::InvalidSecretKey)?;
-=======
-	pub fn from_secret_encoded(x: &String) -> Result<Self, Error> {
-		let secret_key = SecretKey::from_encoding(x).map_err(|_| Error::InvalidSecretKey)?;
->>>>>>> 85620d67
 
 		let wallet = StellarWallet { secret_key, is_public_network };
 		Ok(wallet)
@@ -33,4 +28,8 @@
 	pub fn get_public_key(&self) -> PublicKey {
 		self.secret_key.get_public().clone()
 	}
+
+	pub fn is_public_network(&self) -> bool {
+		self.is_public_network
+	}
 }