mod envelopes_handler;
mod proof_builder;
mod tx_handler;
mod txsets_handler;
<<<<<<< HEAD
use tokio::sync::{mpsc};
=======
use tokio::sync::mpsc;
>>>>>>> 4d33bab8

use parking_lot::{
	lock_api::{RwLockReadGuard, RwLockWriteGuard},
	RawRwLock, RwLock,
};
pub use proof_builder::*;
use std::{convert::TryInto, sync::Arc};
use stellar_relay::sdk::{types::ScpStatementExternalize, Memo, TransactionEnvelope};

use crate::oracle::{
	errors::Error,
	types::{EnvelopesMap, Slot, TxHashMap, TxSetHash, TxSetMap},
	ActorMessage,
};
use stellar_relay::sdk::network::{Network, PUBLIC_NETWORK, TEST_NETWORK};
use crate::oracle::ActorMessage;

/// Collects all ScpMessages and the TxSets.
pub struct ScpMessageCollector {
	/// holds the mapping of the Slot Number(key) and the ScpEnvelopes(value)
	envelopes_map: Arc<RwLock<EnvelopesMap>>,
	/// holds the mapping of the Slot Number(key) and the TransactionSet(value)
	txset_map: Arc<RwLock<TxSetMap>>,
	/// holds the mapping of the Transaction Hash(key) and the Slot Number(value)
	tx_hash_map: Arc<RwLock<TxHashMap>>,
	/// Holds the transactions that still have to be processed but were not because not enough scp
	/// messages are available yet.
	pending_transactions: Vec<(TransactionEnvelope, Slot)>,

	last_slot_index: Arc<RwLock<u64>>,

	public_network: bool,
	vault_addresses: Vec<String>,

<<<<<<< HEAD
	action_sender: mpsc::Sender<ActorMessage>
}

impl ScpMessageCollector {
	pub(crate) fn new(public_network: bool, vault_addresses: Vec<String>, action_sender: mpsc::Sender<ActorMessage>) -> Self {
=======
	action_sender: mpsc::Sender<ActorMessage>,
}

impl ScpMessageCollector {
	pub(crate) fn new(
		public_network: bool,
		vault_addresses: Vec<String>,
		action_sender: mpsc::Sender<ActorMessage>,
	) -> Self {
>>>>>>> 4d33bab8
		ScpMessageCollector {
			envelopes_map: Default::default(),
			txset_map: Default::default(),
			tx_hash_map: Default::default(),
			last_slot_index: Default::default(),
			pending_transactions: vec![],
			public_network,
			vault_addresses,
<<<<<<< HEAD
			action_sender
=======
			action_sender,
>>>>>>> 4d33bab8
		}
	}

	fn envelopes_map(&self) -> RwLockReadGuard<'_, RawRwLock, EnvelopesMap> {
		self.envelopes_map.read()
	}

	pub(crate) fn envelopes_map_len(&self) -> usize {
		self.envelopes_map.read().len()
	}

	fn txset_map(&self) -> RwLockReadGuard<'_, RawRwLock, TxSetMap> {
		self.txset_map.read()
	}

	fn tx_hash_map(&self) -> RwLockReadGuard<'_, RawRwLock, TxHashMap> {
		self.tx_hash_map.read()
	}

	fn last_slot_index(&self) -> RwLockReadGuard<'_, RawRwLock, u64> {
		self.last_slot_index.read()
	}

	pub fn network(&self) -> &Network {
		if self.public_network {
			&PUBLIC_NETWORK
		} else {
			&TEST_NETWORK
		}
	}

	pub fn is_public(&self) -> bool {
		self.public_network
	}

	fn envelopes_map_mut(&mut self) -> RwLockWriteGuard<'_, RawRwLock, EnvelopesMap> {
		self.envelopes_map.write()
	}

	fn txset_map_mut(&mut self) -> RwLockWriteGuard<'_, RawRwLock, TxSetMap> {
		self.txset_map.write()
	}

	fn tx_hash_map_mut(&mut self) -> RwLockWriteGuard<'_, RawRwLock, TxHashMap> {
		self.tx_hash_map.write()
	}

	fn last_slot_index_mut(&mut self) -> RwLockWriteGuard<'_, RawRwLock, u64> {
		self.last_slot_index.write()
	}
}

pub fn get_tx_set_hash(x: &ScpStatementExternalize) -> Result<TxSetHash, Error> {
	let scp_value = x.commit.value.get_vec();
	scp_value[0..32].try_into().map_err(Error::from)
}

/// We only save transactions that has Memohash.
fn is_hash_memo(memo: &Memo) -> bool {
	match memo {
		Memo::MemoHash(_) => true,
		_ => false,
	}
}<|MERGE_RESOLUTION|>--- conflicted
+++ resolved
@@ -2,11 +2,7 @@
 mod proof_builder;
 mod tx_handler;
 mod txsets_handler;
-<<<<<<< HEAD
-use tokio::sync::{mpsc};
-=======
 use tokio::sync::mpsc;
->>>>>>> 4d33bab8
 
 use parking_lot::{
 	lock_api::{RwLockReadGuard, RwLockWriteGuard},
@@ -22,7 +18,6 @@
 	ActorMessage,
 };
 use stellar_relay::sdk::network::{Network, PUBLIC_NETWORK, TEST_NETWORK};
-use crate::oracle::ActorMessage;
 
 /// Collects all ScpMessages and the TxSets.
 pub struct ScpMessageCollector {
@@ -41,13 +36,6 @@
 	public_network: bool,
 	vault_addresses: Vec<String>,
 
-<<<<<<< HEAD
-	action_sender: mpsc::Sender<ActorMessage>
-}
-
-impl ScpMessageCollector {
-	pub(crate) fn new(public_network: bool, vault_addresses: Vec<String>, action_sender: mpsc::Sender<ActorMessage>) -> Self {
-=======
 	action_sender: mpsc::Sender<ActorMessage>,
 }
 
@@ -57,7 +45,6 @@
 		vault_addresses: Vec<String>,
 		action_sender: mpsc::Sender<ActorMessage>,
 	) -> Self {
->>>>>>> 4d33bab8
 		ScpMessageCollector {
 			envelopes_map: Default::default(),
 			txset_map: Default::default(),
@@ -66,11 +53,7 @@
 			pending_transactions: vec![],
 			public_network,
 			vault_addresses,
-<<<<<<< HEAD
-			action_sender
-=======
 			action_sender,
->>>>>>> 4d33bab8
 		}
 	}
 
