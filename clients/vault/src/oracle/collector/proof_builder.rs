use crate::oracle::ActorMessage;
use stellar_relay::sdk::{
	compound_types::UnlimitedVarArray,
	types::{ScpEnvelope, TransactionSet},
	TransactionEnvelope, XdrCodec,
};
use crate::oracle::{ActorMessage, ScpAchiveStorage};

use crate::oracle::{
<<<<<<< HEAD
	constants::{get_min_externalized_messages, MAX_SLOT_TO_REMEMBER}, traits::FileHandler, EnvelopesFileHandler, 
	ScpMessageCollector, Slot, TxHash, TxSetsFileHandler,
=======
	constants::{get_min_externalized_messages, MAX_SLOT_TO_REMEMBER},
	traits::FileHandler,
	EnvelopesFileHandler, ScpMessageCollector, Slot, TxHash, TxSetsFileHandler,
>>>>>>> 4d33bab8
};

/// Determines whether the data retrieved is from the current map or from a file.
type DataFromFile<T> = (T, bool);

/// The Proof of Transactions that needed to be processed
pub struct Proof {
	tx_env: TransactionEnvelope,
	envelopes: UnlimitedVarArray<ScpEnvelope>,
	tx_set: TransactionSet,
}

impl Proof {
	/// Encodes these Stellar structures to make it easier to send as extrinsic.
	pub fn encode(&self) -> (String, String, String) {
		let tx_env_xdr = self.tx_env.to_xdr();
		let tx_env_encoded = base64::encode(tx_env_xdr);

		let envelopes_xdr = self.envelopes.to_xdr();
		let envelopes_encoded = base64::encode(envelopes_xdr);

		let tx_set_xdr = self.tx_set.to_xdr();
		let tx_set_encoded = base64::encode(tx_set_xdr);

		(tx_env_encoded, envelopes_encoded, tx_set_encoded)
	}
}

pub enum ProofStatus {
	Proof(Proof),
	LackingEnvelopes(Slot),
	NoTxSetFound(Slot),
}


// handles the creation of proofs.
// this means it will access the maps and potentially the files.
impl ScpMessageCollector {
	fn get_slot(&self, tx_hash: &TxHash) -> Option<Slot> {
		self.tx_hash_map().get(tx_hash).map(|slot| *slot)
	}

	
	/// Returns either a list of ScpEnvelopes or a ProofStatus saying it failed to retrieve a list.
	fn get_envelopes(&self, slot: Slot) -> Result<UnlimitedVarArray<ScpEnvelope>, ProofStatus> {
<<<<<<< HEAD
		let envelopes =
			self._get_envelopes(slot);

		let mut vec_envelopes  = vec![];

		let fetch_more = if envelopes.is_none() { true } else {
			vec_envelopes = envelopes.unwrap().0;
			vec_envelopes.len()  < get_min_externalized_messages(self.is_public()) 
		};
		
		if fetch_more{
			let last_slot_index = *self.last_slot_index();
			let action_sender = self.action_sender.clone();
			
			tokio::spawn(async move { 

				if last_slot_index - MAX_SLOT_TO_REMEMBER < slot {
					let result = action_sender
					.send(ActorMessage::GetScpState { missed_slot : slot })
					.await;
				}
				else{
					let scp = ScpAchiveStorage::get_scp_archive(30000000).await.unwrap();
					println!("{:#?}", scp);
				}
				
			});
			
=======
		let envelopes = self._get_envelopes(slot);

		let mut vec_envelopes = vec![];

		let fetch_more = if envelopes.is_none() {
			true
		} else {
			vec_envelopes = envelopes.unwrap().0;
			vec_envelopes.len() < get_min_externalized_messages(self.is_public())
		};

		if fetch_more {
			let last_slot_index = *self.last_slot_index();
			let action_sender = self.action_sender.clone();
			if last_slot_index - MAX_SLOT_TO_REMEMBER < slot {
				tokio::spawn(async move {
					action_sender.send(ActorMessage::GetScpState { missed_slot: slot }).await
				});
			}
>>>>>>> 4d33bab8

			return Err(ProofStatus::LackingEnvelopes(slot))
		}
		Ok(UnlimitedVarArray::new(vec_envelopes).unwrap_or(UnlimitedVarArray::new_empty()))
	}

	/// helper method for `get_envelopes()`.
	/// It returns a tuple of (list of `ScpEnvelope`s, <if_list_came_from_a_file>).
	fn _get_envelopes(&self, slot: Slot) -> Option<DataFromFile<Vec<ScpEnvelope>>> {
		self.envelopes_map().get(&slot).map(|envs| (envs.clone(), false)).or_else(|| {
			match EnvelopesFileHandler::get_map_from_archives(slot) {
				Ok(env_map) => env_map.get(&slot).map(|envs| (envs.clone(), true)),
				Err(e) => {
					tracing::warn!("Failed to read envelopes map from a file: {:?}", e);
					None
				},
			}
		})
	}

	/// Returns either a TransactionSet or a ProofStatus saying it failed to retrieve the set.
	fn get_txset(&self, slot: Slot) -> Result<DataFromFile<TransactionSet>, ProofStatus> {
		self.txset_map()
			.get(&slot)
			.map(|set| (set.clone(), false))
			.or_else(|| match TxSetsFileHandler::get_map_from_archives(slot) {
				Ok(set_map) => set_map.get(&slot).map(|set| (set.clone(), true)),
				Err(_) => None,
			})
			.ok_or(ProofStatus::NoTxSetFound(slot))
	}

	/// Returns a `ProofStatus`.
	///
	/// # Arguments
	///
	/// * `tx_env` - the TransactionEnvelope to buid a proof of.
	/// * `slot` - The expected slot where the `tx_env` belongs to.
	pub(super) fn build_proof(&self, tx_env: TransactionEnvelope, slot: Slot) -> ProofStatus {
		let envelopes = match self.get_envelopes(slot) {
			Ok(envelopes) => envelopes,
			Err(neg_status) => return neg_status,
		};

		let tx_set = match self.get_txset(slot) {
			Ok((tx_set, _)) => tx_set,
			Err(neg_status) => return neg_status,
		};

		ProofStatus::Proof(Proof { tx_env, envelopes, tx_set })
	}
}<|MERGE_RESOLUTION|>--- conflicted
+++ resolved
@@ -7,14 +7,9 @@
 use crate::oracle::{ActorMessage, ScpAchiveStorage};
 
 use crate::oracle::{
-<<<<<<< HEAD
-	constants::{get_min_externalized_messages, MAX_SLOT_TO_REMEMBER}, traits::FileHandler, EnvelopesFileHandler, 
-	ScpMessageCollector, Slot, TxHash, TxSetsFileHandler,
-=======
 	constants::{get_min_externalized_messages, MAX_SLOT_TO_REMEMBER},
 	traits::FileHandler,
 	EnvelopesFileHandler, ScpMessageCollector, Slot, TxHash, TxSetsFileHandler,
->>>>>>> 4d33bab8
 };
 
 /// Determines whether the data retrieved is from the current map or from a file.
@@ -60,7 +55,6 @@
 	
 	/// Returns either a list of ScpEnvelopes or a ProofStatus saying it failed to retrieve a list.
 	fn get_envelopes(&self, slot: Slot) -> Result<UnlimitedVarArray<ScpEnvelope>, ProofStatus> {
-<<<<<<< HEAD
 		let envelopes =
 			self._get_envelopes(slot);
 
@@ -83,33 +77,12 @@
 					.await;
 				}
 				else{
-					let scp = ScpAchiveStorage::get_scp_archive(30000000).await.unwrap();
+					let scp = ScpAchiveStorage::get_scp_archive(slot).await.unwrap();
 					println!("{:#?}", scp);
 				}
 				
 			});
 			
-=======
-		let envelopes = self._get_envelopes(slot);
-
-		let mut vec_envelopes = vec![];
-
-		let fetch_more = if envelopes.is_none() {
-			true
-		} else {
-			vec_envelopes = envelopes.unwrap().0;
-			vec_envelopes.len() < get_min_externalized_messages(self.is_public())
-		};
-
-		if fetch_more {
-			let last_slot_index = *self.last_slot_index();
-			let action_sender = self.action_sender.clone();
-			if last_slot_index - MAX_SLOT_TO_REMEMBER < slot {
-				tokio::spawn(async move {
-					action_sender.send(ActorMessage::GetScpState { missed_slot: slot }).await
-				});
-			}
->>>>>>> 4d33bab8
 
 			return Err(ProofStatus::LackingEnvelopes(slot))
 		}
