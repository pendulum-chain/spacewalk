pub mod impls;
pub mod traits;

pub use impls::*;

/// A handler to save the envelopes map to a file.
pub struct EnvelopesFileHandler;

/// A handler to save tx sets map to a file.
pub struct TxSetsFileHandler;

<<<<<<< HEAD
pub struct ScpArchiveStorage;
=======
/// A handler to save the tx hashes to a file.
/// TODO: This is currently not being used,
/// since it's still under discussion about how to lookup through files.
pub struct TxHashesFileHandler;

pub struct ScpArchiveStorage;

pub struct TransactionsArchiveStorage;
>>>>>>> 6b6af293
<|MERGE_RESOLUTION|>--- conflicted
+++ resolved
@@ -9,9 +9,6 @@
 /// A handler to save tx sets map to a file.
 pub struct TxSetsFileHandler;
 
-<<<<<<< HEAD
-pub struct ScpArchiveStorage;
-=======
 /// A handler to save the tx hashes to a file.
 /// TODO: This is currently not being used,
 /// since it's still under discussion about how to lookup through files.
@@ -19,5 +16,4 @@
 
 pub struct ScpArchiveStorage;
 
-pub struct TransactionsArchiveStorage;
->>>>>>> 6b6af293
+pub struct TransactionsArchiveStorage;