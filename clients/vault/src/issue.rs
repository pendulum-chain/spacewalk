--- conflicted
+++ resolved
@@ -17,10 +17,7 @@
 	Asset, PublicKey, SecretKey, Transaction, TransactionEnvelope, XdrCodec,
 };
 use tokio::sync::RwLock;
-use wallet::{
-	types::{FilterWith, TransactionFilterParam},
-	StellarWallet,
-};
+use wallet::types::{FilterWith, TransactionFilterParam};
 
 fn is_vault(secret_key: &SecretKey, public_key: [u8; 32]) -> bool {
 	return public_key == *secret_key.get_public().as_binary()
@@ -111,14 +108,6 @@
 	Ok(())
 }
 
-<<<<<<< HEAD
-pub async fn process_issue_requests(
-	parachain_rpc: SpacewalkParachain,
-	wallet: Arc<StellarWallet>,
-	issues: Arc<RwLock<IssueRequestsMap>>,
-) -> Result<(), ServiceError<Error>> {
-	// TODO: implement this
-=======
 fn get_relevant_envelope(base64_xdr: &[u8]) -> Option<Transaction> {
 	let xdr = base64::decode(base64_xdr).unwrap();
 
@@ -213,7 +202,6 @@
 		}
 	}
 
->>>>>>> f54b9acd
 	Ok(())
 }
 
