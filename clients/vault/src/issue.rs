--- conflicted
+++ resolved
@@ -208,21 +208,6 @@
 			base64::encode(tx_env_xdr)
 		};
 
-<<<<<<< HEAD
-		match parachain_rpc
-			.execute_issue(issue_id, tx_env.as_bytes(), envelopes.as_bytes(), tx_set.as_bytes())
-			.await
-		{
-			Ok(_) => {
-				tracing::trace!("Slot {:?} EXECUTED with issue_id: {:?}", u32_slot, issue_id);
-				slot_tx_map.remove(&u32_slot);
-				proof_ops.read().await.processed_proof(proof.slot()).await;
-			},
-			Err(err) if err.is_issue_completed() => {
-				tracing::info!("Issue #{} has been completed", issue_id);
-			},
-			Err(err) => return Err(err.into()),
-=======
 		if let Some(issue_id) = get_issue_id_from_tx_env(tx_env) {
 			// calls the execute_issue of the `Issue` Pallet
 			match parachain_rpc
@@ -244,7 +229,6 @@
 				},
 				Err(err) => return Err(err.into()),
 			}
->>>>>>> 6127f1f5
 		}
 	}
 
