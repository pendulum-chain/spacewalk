--- conflicted
+++ resolved
@@ -1,20 +1,11 @@
-<<<<<<< HEAD
-
-=======
->>>>>>> 85620d67
 use jsonrpc_core_client::RpcError;
 use parity_scale_codec::Error as CodecError;
 use sp_std::str::Utf8Error;
 use thiserror::Error;
 use tokio_stream::wrappers::errors::BroadcastStreamRecvError;
 
-<<<<<<< HEAD
-use runtime::{Error as RuntimeError, SubxtError};
-use wallet::error::Error as WalletError;
-=======
 use runtime::Error as RuntimeError;
-use wallet::Error as WalletError;
->>>>>>> 85620d67
+use wallet::{error::Error as WalletError, Error as WalletError};
 
 #[derive(Error, Debug)]
 pub enum Error {
