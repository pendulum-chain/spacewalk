--- conflicted
+++ resolved
@@ -31,11 +31,6 @@
 impl SpacewalkParachainExt for SpacewalkParachain {}
 
 lazy_static! {
-<<<<<<< HEAD
-=======
-	pub static ref CFG: StellarOverlayConfig = random_stellar_relay_config(false);
-	pub static ref SECRET_KEY: String = get_test_secret_key(false);
->>>>>>> 56b9601d
 	// TODO clean this up by extending the `get_test_secret_key()` function
 	pub static ref DESTINATION_SECRET_KEY: String = "SDNQJEIRSA6YF5JNS6LQLCBF2XVWZ2NJV3YLC322RGIBJIJRIRGWKLEF".to_string();
 	pub static ref ONE_TO_ONE_RATIO: FixedU128 = FixedU128::saturating_from_rational(1u128, 1u128);
@@ -88,7 +83,7 @@
 
 	let path = tmp_dir.path().to_str().expect("should return a string").to_string();
 
-	let stellar_config = get_test_stellar_relay_config(is_public_network);
+	let stellar_config = random_stellar_relay_config(is_public_network);
 	let vault_stellar_secret = get_test_secret_key(is_public_network);
 	// TODO set destination secret key in a better way
 	let user_stellar_secret = &DESTINATION_SECRET_KEY;
@@ -143,7 +138,7 @@
 		default_wrapped_currency,
 	);
 
-	let stellar_config = get_test_stellar_relay_config(is_public_network);
+	let stellar_config = random_stellar_relay_config(is_public_network);
 	let vault_stellar_secret = get_test_secret_key(is_public_network);
 
 	let shutdown_tx = ShutdownSender::new();
