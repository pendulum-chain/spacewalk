use std::{convert::TryInto, sync::Arc, time::Duration};

use async_trait::async_trait;
use frame_support::assert_ok;
use futures::{
	future::{join, join3},
	Future, FutureExt,
};
use sp_keyring::AccountKeyring;
use sp_runtime::traits::StaticLookup;
use tokio::{
	sync::{mpsc, RwLock},
	time::sleep,
};

use primitives::{issue::IssueRequest, H256};
use runtime::{
	integration::*, types::*, CurrencyId::Token, FixedPointNumber, FixedU128, IssuePallet,
	SpacewalkParachain, UtilFuncs, VaultRegistryPallet,
};
use stellar_relay_lib::sdk::{Hash, PublicKey, SecretKey, XdrCodec};
<<<<<<< HEAD
use vault::{
	oracle::{create_handler, Proof, ProofStatus},
	VaultIdManager,
};
use wallet::{types::Watcher, StellarWallet};
=======
use vault::oracle::{create_handler, Proof, ProofExt, ProofStatus};
use wallet::StellarWallet;
>>>>>>> f54b9acd

const TIMEOUT: Duration = Duration::from_secs(60);

// Be careful when changing these values because they are used in the parachain genesis config
// and only for some combination of them, secure collateralization thresholds are set.
const DEFAULT_NATIVE_CURRENCY: CurrencyId = Token(TokenSymbol::PEN);
const DEFAULT_TESTING_CURRENCY: CurrencyId = Token(TokenSymbol::DOT);
const DEFAULT_WRAPPED_CURRENCY: CurrencyId = CurrencyId::AlphaNum4 {
	code: *b"USDC",
	issuer: [
		20, 209, 150, 49, 176, 55, 23, 217, 171, 154, 54, 110, 16, 50, 30, 226, 102, 231, 46, 199,
		108, 171, 97, 144, 240, 161, 51, 109, 72, 34, 159, 139,
	],
};

const STELLAR_VAULT_SECRET_KEY: &str = "SB6WHKIU2HGVBRNKNOEOQUY4GFC4ZLG5XPGWLEAHTIZXBXXYACC76VSQ";

type StellarPublicKey = [u8; 32];

#[async_trait]
trait SpacewalkParachainExt {
	async fn register_vault_with_public_key(
		&self,
		vault_id: &VaultId,
		collateral: u128,
		public_key: StellarPublicKey,
	) -> Result<(), runtime::Error>;
}

#[async_trait]
impl SpacewalkParachainExt for SpacewalkParachain {
	async fn register_vault_with_public_key(
		&self,
		vault_id: &VaultId,
		collateral: u128,
		public_key: StellarPublicKey,
	) -> Result<(), runtime::Error> {
		self.register_public_key(public_key).await.unwrap();
		self.register_vault(vault_id, collateral).await.unwrap();
		Ok(())
	}
}

async fn test_with<F, R>(execute: impl FnOnce(SubxtClient) -> F) -> R
where
	F: Future<Output = R>,
{
	service::init_subscriber();
	let (client, _tmp_dir) = default_provider_client(AccountKeyring::Alice).await;

	// Has to be Bob because he is set as `authorized_oracle` in the genesis config
	let parachain_rpc = setup_provider(client.clone(), AccountKeyring::Bob).await;

	set_exchange_rate_and_wait(
		&parachain_rpc,
		DEFAULT_TESTING_CURRENCY,
		FixedU128::from(100000000),
	)
	.await;
	set_exchange_rate_and_wait(
		&parachain_rpc,
		DEFAULT_NATIVE_CURRENCY,
		FixedU128::saturating_from_rational(1u128, 100u128),
	)
	.await;
	set_stellar_fees(&parachain_rpc, FixedU128::from(1)).await;

	execute(client).await
}

async fn test_with_vault<F, R>(
	execute: impl FnOnce(SubxtClient, VaultId, SpacewalkParachain) -> F,
) -> R
where
	F: Future<Output = R>,
{
	service::init_subscriber();
	let (client, _tmp_dir) = default_provider_client(AccountKeyring::Alice).await;

	let parachain_rpc = setup_provider(client.clone(), AccountKeyring::Bob).await;
	set_exchange_rate_and_wait(
		&parachain_rpc,
		DEFAULT_TESTING_CURRENCY,
		FixedU128::from(100000000),
	)
	.await;
	set_exchange_rate_and_wait(
		&parachain_rpc,
		DEFAULT_NATIVE_CURRENCY,
		FixedU128::saturating_from_rational(1u128, 100u128),
	)
	.await;
	set_stellar_fees(&parachain_rpc, FixedU128::from(1)).await;

	let vault_provider = setup_provider(client.clone(), AccountKeyring::Charlie).await;

	let account_id = AccountKeyring::Charlie.to_raw_public();
	// Convert to the subxt AccountId type because unfortunately there is a version mismatch between
	// the sp_xxx dependencies subxt uses and the ones we use
	let account_id = subxt::ext::sp_runtime::AccountId32::from(account_id);

	let vault_id = VaultId::new(account_id, DEFAULT_TESTING_CURRENCY, DEFAULT_WRAPPED_CURRENCY);

	execute(client, vault_id, vault_provider).await
}

#[tokio::test(flavor = "multi_thread")]
async fn test_issue_overpayment_succeeds() {
	test_with_vault(|client, vault_id, vault_provider| async move {
		let relayer_provider = setup_provider(client.clone(), AccountKeyring::Bob).await;
		let user_provider = setup_provider(client.clone(), AccountKeyring::Dave).await;

		let is_public_network = false;
		let wallet = StellarWallet::from_secret_encoded(
			&STELLAR_VAULT_SECRET_KEY.to_string(),
			is_public_network,
		)
		.unwrap();
		let public_key = wallet.get_public_key_raw();

		// Already start listening for scp messages
		let scp_handler = vault::inner_create_handler(wallet.get_secret_key(), is_public_network)
			.await
			.expect("Failed to create scp handler");

		let issue_amount = 100000;
		let over_payment_factor = 3;
		let vault_collateral = get_required_vault_collateral_for_issue(
			&vault_provider,
			issue_amount * over_payment_factor,
			vault_id.collateral_currency(),
		)
		.await;

		assert_ok!(
			vault_provider
				.register_vault_with_public_key(&vault_id, vault_collateral, public_key)
				.await
		);

		// This call returns a RequestIssueEvent, not the IssueRequest from primitives
		let issue = user_provider
			.request_issue(issue_amount, &vault_id)
			.await
			.expect("Requesting issue failed");

		// Send a payment to the destination of the issue request (ie the targeted vault's
		// stellar account)
		let stroop_amount = (issue.amount + issue.fee) * over_payment_factor;
		let destination_public_key = PublicKey::from_binary(issue.vault_stellar_public_key);
		let stellar_asset =
			primitives::AssetConversion::lookup(issue.asset).expect("Asset not found");
		let memo_hash = issue.issue_id.0;

		let (transaction_response, tx_envelope) = wallet
			.send_payment_to_address(
				destination_public_key,
				stellar_asset,
				stroop_amount.try_into().unwrap(),
				memo_hash,
			)
			.await
			.expect("Sending payment failed");

		assert!(transaction_response.successful);

		// Loop pending proofs until it is ready
		let mut proof: Option<Proof> = None;
		with_timeout(
			async {
				loop {
					let proof_status = scp_handler.proof_operations()
						.get_proof(transaction_response.ledger as u64)
						.await
						.expect("Failed to get proof");

					match proof_status {
						ProofStatus::Proof(p) => {
							proof = Some(p);
							break
						},
						ProofStatus::LackingEnvelopes => {},
						ProofStatus::NoEnvelopesFound => {},
						ProofStatus::NoTxSetFound => {},
						ProofStatus::WaitForTxSet => {},
					}

					// Wait a bit before trying again
					sleep(Duration::from_secs(3)).await;
				}
			},
			Duration::from_secs(60),
		)
		.await;

		let proof = proof.expect("Proof should be available");
		let tx_envelope_xdr_encoded = tx_envelope.to_xdr();
		let tx_envelope_xdr_encoded = base64::encode(tx_envelope_xdr_encoded);
		let (envelopes_xdr_encoded, tx_set_xdr_encoded) = proof.encode();

		join(
			assert_event::<EndowedEvent, _>(TIMEOUT, user_provider.clone(), |x| {
				if &x.who == user_provider.get_account_id() {
					assert_eq!(x.amount, issue.amount * over_payment_factor);
					true
				} else {
					false
				}
			}),
			user_provider
				.execute_issue(
					issue.issue_id,
					tx_envelope_xdr_encoded.as_bytes(),
					envelopes_xdr_encoded.as_bytes(),
					tx_set_xdr_encoded.as_bytes(),
				)
				.map(Result::unwrap),
		)
		.await;
	})
	.await;
}

#[tokio::test(flavor = "multi_thread")]
async fn test_automatic_issue_execution_succeeds() {
	test_with_vault(|client, vault1_id, _vault1_provider| async move {
		let relayer_provider = setup_provider(client.clone(), AccountKeyring::Bob).await;
		let vault1_provider = setup_provider(client.clone(), AccountKeyring::Charlie).await;
		let vault2_provider = setup_provider(client.clone(), AccountKeyring::Eve).await;

		// This conversion is necessary for now because subxt uses newer versions of the sp_xxx
		// dependencies
		let eve_account =
			subxt::ext::sp_runtime::AccountId32::from(AccountKeyring::Eve.to_raw_public());
		let vault2_id =
			VaultId::new(eve_account, DEFAULT_TESTING_CURRENCY, DEFAULT_WRAPPED_CURRENCY);
		let user_provider = setup_provider(client.clone(), AccountKeyring::Dave).await;

		let is_public_network = false;
		let wallet = StellarWallet::from_secret_encoded(
			&STELLAR_VAULT_SECRET_KEY.to_string(),
			is_public_network,
		)
		.unwrap();
		let wallet = Arc::new(wallet);
		let public_key = wallet.get_public_key_raw();

		let vault_ids = vec![vault2_id.clone()];
		let vault_id_manager =
			VaultIdManager::from_map(vault2_provider.clone(), wallet.clone(), vault_ids);

		let issue_amount = 100000;
		let vault_collateral = get_required_vault_collateral_for_issue(
			&vault1_provider,
			issue_amount,
			vault1_id.collateral_currency(),
		)
		.await;

		assert_ok!(
			vault1_provider
				.register_vault_with_public_key(
					&vault1_id,
					vault_collateral,
					wallet.get_public_key_raw(),
				)
				.await
		);
		assert_ok!(
			vault2_provider
				.register_vault_with_public_key(
					&vault2_id,
					vault_collateral,
					wallet.get_public_key_raw(),
				)
				.await
		);

		let fut_user = async {
			// The account of the 'user_provider' is used to request a new issue that
			// has to be executed by vault1
			let issue = user_provider.request_issue(issue_amount, &vault1_id).await.unwrap();
			tracing::warn!("REQUESTED ISSUE: {:?}", issue);

			let destination_public_key = PublicKey::from_binary(issue.vault_stellar_public_key);
			let stroop_amount = (issue.amount + issue.fee) as i64;
			let stellar_asset =
				primitives::AssetConversion::lookup(issue.asset).expect("Asset not found");
			let memo_hash = issue.issue_id.0;

			assert_ok!(
				wallet
					.send_payment_to_address(
						destination_public_key,
						stellar_asset,
						stroop_amount,
						memo_hash
					)
					.await
			);

			// wait for vault1 to execute this issue
			assert_event::<ExecuteIssueEvent, _>(TIMEOUT, user_provider.clone(), move |x| {
				x.vault_id == vault1_id.clone()
			})
			.await;
		};

		let issue_set = Arc::new(RwLock::new(IssueRequestsMap::new()));
		// let (issue_event_tx, _issue_event_rx) = mpsc::channel::<CancellationEvent>(16);
		let service = join3(
			vault::service::listen_for_issue_requests(
				vault2_provider.clone(),
				wallet.get_secret_key(),
				issue_set.clone(),
			),
			vault::service::process_issue_requests(
				vault2_provider.clone(),
				wallet.clone(),
				issue_set.clone(),
			),
			periodically_produce_blocks(vault2_provider.clone()),
		);

		test_service(service, fut_user).await;
	})
	.await;
}<|MERGE_RESOLUTION|>--- conflicted
+++ resolved
@@ -19,16 +19,11 @@
 	SpacewalkParachain, UtilFuncs, VaultRegistryPallet,
 };
 use stellar_relay_lib::sdk::{Hash, PublicKey, SecretKey, XdrCodec};
-<<<<<<< HEAD
 use vault::{
-	oracle::{create_handler, Proof, ProofStatus},
+	oracle::{create_handler, Proof, ProofExt, ProofStatus},
 	VaultIdManager,
 };
 use wallet::{types::Watcher, StellarWallet};
-=======
-use vault::oracle::{create_handler, Proof, ProofExt, ProofStatus};
-use wallet::StellarWallet;
->>>>>>> f54b9acd
 
 const TIMEOUT: Duration = Duration::from_secs(60);
 
@@ -200,7 +195,8 @@
 		with_timeout(
 			async {
 				loop {
-					let proof_status = scp_handler.proof_operations()
+					let proof_status = scp_handler
+						.proof_operations()
 						.get_proof(transaction_response.ledger as u64)
 						.await
 						.expect("Failed to get proof");
