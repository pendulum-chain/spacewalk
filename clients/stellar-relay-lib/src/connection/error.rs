#![allow(dead_code)] //todo: remove after being tested and implemented

use crate::connection::xdr_converter::Error as XDRError;
use substrate_stellar_sdk::{types::ErrorCode, StellarSdkError};
use tokio::sync;
use crate::helper::error_to_string;

#[derive(Debug, err_derive::Error)]
pub enum Error {
	#[error(display = "Auth Certificate: Expired")]
	AuthCertExpired,

	#[error(display = "Auth Certificate: Not Found")]
	AuthCertNotFound,

	#[error(display = "Auth Certificate: Invalid")]
	AuthCertInvalid,

	#[error(display = "Auth Certificate Creation: Signature Failed")]
	AuthSignatureFailed,

	#[error(display = "Authentication Failed: {}", _0)]
	AuthFailed(String),

	#[error(display = "Connection: {}", _0)]
	ConnectionFailed(String),

	#[error(display = "Write: {}", _0)]
	WriteFailed(String),

	#[error(display = "Sent: {}", _0)]
	SendFailed(String),

	#[error(display = "Read: {}", _0)]
	ReadFailed(String),

	#[error(display = "The Remote Node Info wasn't initialized.")]
	NoRemoteInfo,

	#[error(display = "Sequence num with the Auth message is different with remote sequence")]
	InvalidSequenceNumber,

	#[error(display = "Hmac: {:?}", _0)]
	HmacError(hmac::digest::MacError),

	#[error(display = "Hmac: missing")]
	MissingHmacKeys,

	#[error(display = "Hmac: Invalid Length")]
	HmacInvalidLength,

	#[error(display = "{:?}", _0)]
	XDRConversionError(XDRError),

	#[error(display = "{:?}", _0)]
	StellarSdkError(StellarSdkError),

	#[error(display = "Stellar overlay disconnected")]
	Disconnected,

	#[error(display = "Config Error: {}", _0)]
	ConfigError(String),

	#[error(display = "Received Error from Overlay: {:?}", _0)]
	OverlayError(ErrorCode),

	#[error(display = "Timeout elapsed")]
	Timeout,
<<<<<<< HEAD
=======

	#[error(display = "Config Error: Version String too long")]
	VersionStrTooLong
>>>>>>> a88c1622
}

impl From<XDRError> for Error {
	fn from(e: XDRError) -> Self {
		Error::XDRConversionError(e)
	}
}

impl<T> From<sync::mpsc::error::SendError<T>> for Error {
	fn from(e: sync::mpsc::error::SendError<T>) -> Self {
		Error::SendFailed(e.to_string())
	}
}

impl From<StellarSdkError> for Error {
	fn from(e: StellarSdkError) -> Self {
		Error::StellarSdkError(e)
	}
<<<<<<< HEAD
=======
}

impl From<substrate_stellar_sdk::types::Error> for Error {
	fn from(value: substrate_stellar_sdk::types::Error) -> Self {
		match value.code {
			ErrorCode::ErrConf => Self::ConfigError(error_to_string(value)),
			ErrorCode::ErrAuth => Self::AuthFailed(error_to_string(value)),
			other => {
				log::error!("Stellar Node returned error: {}", error_to_string(value));
				Self::OverlayError(other)
			}
		}
	}
>>>>>>> a88c1622
}<|MERGE_RESOLUTION|>--- conflicted
+++ resolved
@@ -66,12 +66,9 @@
 
 	#[error(display = "Timeout elapsed")]
 	Timeout,
-<<<<<<< HEAD
-=======
 
 	#[error(display = "Config Error: Version String too long")]
 	VersionStrTooLong
->>>>>>> a88c1622
 }
 
 impl From<XDRError> for Error {
@@ -90,8 +87,6 @@
 	fn from(e: StellarSdkError) -> Self {
 		Error::StellarSdkError(e)
 	}
-<<<<<<< HEAD
-=======
 }
 
 impl From<substrate_stellar_sdk::types::Error> for Error {
@@ -105,5 +100,4 @@
 			}
 		}
 	}
->>>>>>> a88c1622
 }