use std::fmt::{Debug, Formatter};
use substrate_stellar_sdk::{
	types::{AuthenticatedMessageV0, Curve25519Public, HmacSha256Mac, MessageType, StellarMessage},
	XdrCodec,
};
use tokio::{
<<<<<<< HEAD
	net::tcp::{OwnedReadHalf, OwnedWriteHalf},
	sync::mpsc,
=======
	io::AsyncWriteExt,
	net::tcp::{OwnedReadHalf, OwnedWriteHalf},
	sync::{mpsc, mpsc::Sender},
>>>>>>> a88c1622
};

use crate::{
	connection::{
		authentication::{gen_shared_key, ConnectionAuth},
		connector::message_reader::read_message_from_stellar,
		flow_controller::FlowController,
		handshake::HandshakeState,
		hmac::{verify_hmac, HMacKeys},
		ConnectionInfo, Error,
	},
	helper::create_stream,
	node::{LocalInfo, NodeInfo, RemoteInfo},
};

pub struct Connector {
	local: LocalInfo,

	remote_info: Option<RemoteInfo>,
	hmac_keys: Option<HMacKeys>,

	pub(crate) connection_auth: ConnectionAuth,
	pub(crate) timeout_in_secs: u64,

	remote_called_us: bool,
	receive_tx_messages: bool,
	receive_scp_messages: bool,

	handshake_state: HandshakeState,
	flow_controller: FlowController,

	/// for writing xdr messages to stream.
	pub(crate) write_stream_overlay: OwnedWriteHalf,
}

impl Debug for Connector {
	fn fmt(&self, f: &mut Formatter<'_>) -> std::fmt::Result {
		let is_hmac_keys_filled = self.hmac_keys.is_some();
		f.debug_struct("Connector")
			.field("local", &self.local)
			.field("remote", &self.remote_info)
			.field("hmac_keys_exist", &is_hmac_keys_filled)
			.field("connection_auth", &self.connection_auth)
			.field("timeout_in_secs", &self.timeout_in_secs)
			.field("receive_tx_messages", &self.receive_tx_messages)
			.field("receive_scp_messages", &self.receive_scp_messages)
			.field("handshake_state", &self.handshake_state)
			.field("flow_controller", &self.flow_controller)
			.finish()
	}
}

impl Connector {
	/// Verifies the AuthenticatedMessage, received from the Stellar Node
	pub(super) fn verify_auth(
		&self,
		auth_msg: &AuthenticatedMessageV0,
		body: &[u8],
	) -> Result<(), Error> {
		let remote_info = self.remote_info.as_ref().ok_or(Error::NoRemoteInfo)?;
		log::trace!(
			"verify_auth(): remote sequence: {}, auth message sequence: {}",
			remote_info.sequence(),
			auth_msg.sequence
		);

		let auth_msg_xdr = auth_msg.to_base64_xdr();
		let auth_msg_xdr =
			String::from_utf8(auth_msg_xdr.clone()).unwrap_or(format!("{:?}", auth_msg_xdr));

		log::debug!("verify_auth(): received auth message from Stellar Node: {auth_msg_xdr}");

		if remote_info.sequence() != auth_msg.sequence {
			// must be handled on main thread because workers could mix up order of messages.
			return Err(Error::InvalidSequenceNumber)
		}

		let keys = self.hmac_keys.as_ref().ok_or(Error::MissingHmacKeys)?;

		verify_hmac(body, &keys.receiving().mac, &auth_msg.mac.to_xdr())?;

		Ok(())
	}

	pub fn get_shared_key(&mut self, remote_pub_key_ecdh: &Curve25519Public) -> HmacSha256Mac {
		match self.connection_auth.shared_key(remote_pub_key_ecdh, !self.remote_called_us) {
			None => {
				// generate a new one when there's none.
				let new_shared_key = gen_shared_key(
					remote_pub_key_ecdh,
					self.connection_auth.secret_key_ecdh(),
					self.connection_auth.pub_key_ecdh(),
					!self.remote_called_us,
				);

				self.connection_auth.set_shared_key(
					remote_pub_key_ecdh,
					new_shared_key.clone(),
					!self.remote_called_us,
				);

				new_shared_key
			},

			Some(shared_key) => shared_key.clone(),
		}
	}

	pub fn new(
		local_node: NodeInfo,
		conn_info: ConnectionInfo,
		write_stream_overlay: OwnedWriteHalf,
	) -> Self {
		let connection_auth = ConnectionAuth::new(
			&local_node.network_id,
			conn_info.keypair(),
			conn_info.auth_cert_expiration,
		);

		Connector {
			local: LocalInfo::new(local_node),
			remote_info: None,
			hmac_keys: None,
			connection_auth,
			timeout_in_secs: conn_info.timeout_in_secs,
			remote_called_us: conn_info.remote_called_us,
			receive_tx_messages: conn_info.recv_tx_msgs,
			receive_scp_messages: conn_info.recv_scp_msgs,
			handshake_state: HandshakeState::Connecting,
			flow_controller: FlowController::default(),
			write_stream_overlay,
		}
	}

	pub fn local(&self) -> &LocalInfo {
		&self.local
	}

	pub fn local_sequence(&self) -> u64 {
		self.local.sequence()
	}

	pub fn increment_local_sequence(&mut self) {
		self.local.increment_sequence();
	}

	pub fn remote(&self) -> Option<&RemoteInfo> {
		self.remote_info.as_ref()
	}

	pub fn set_remote(&mut self, value: RemoteInfo) {
		self.remote_info = Some(value);
	}

	pub fn increment_remote_sequence(&mut self) -> Result<(), Error> {
		self.remote_info
			.as_mut()
			.map(|remote| remote.increment_sequence())
			.ok_or(Error::NoRemoteInfo)
	}

	pub fn hmac_keys(&self) -> Option<&HMacKeys> {
		self.hmac_keys.as_ref()
	}

	pub fn set_hmac_keys(&mut self, value: HMacKeys) {
		self.hmac_keys = Some(value);
	}

	// Connection Auth

	pub fn remote_called_us(&self) -> bool {
		self.remote_called_us
	}

	pub fn receive_tx_messages(&self) -> bool {
		self.receive_tx_messages
	}

	pub fn receive_scp_messages(&self) -> bool {
		self.receive_scp_messages
	}

	pub fn is_handshake_created(&self) -> bool {
		self.handshake_state >= HandshakeState::GotHello
	}

	pub fn got_hello(&mut self) {
		self.handshake_state = HandshakeState::GotHello;
	}

	pub fn handshake_completed(&mut self) {
		self.handshake_state = HandshakeState::Completed;
	}

	pub fn get_handshake_state(&self) -> &HandshakeState {
		&self.handshake_state
	}

	pub fn inner_check_to_send_more(&mut self, msg_type: MessageType) -> bool {
		self.flow_controller.send_more(msg_type)
	}
	pub fn enable_flow_controller(
		&mut self,
		local_overlay_version: u32,
		remote_overlay_version: u32,
	) {
		self.flow_controller.enable(local_overlay_version, remote_overlay_version)
	}
}

/// Polls for messages coming from the Stellar Node and communicates it back to the user
///
/// # Arguments
/// * `connector` - contains the config and necessary info for connecting to Stellar Node
/// * `read_stream_overlay` - the read half of the stream that is connected to Stellar Node
/// * `send_to_user_sender` - sends message from Stellar to the user
/// * `send_to_node_receiver` - receives message from user and writes it to the write half of the
///   stream.
pub(crate) async fn poll_messages_from_stellar(
	mut connector: Connector,
<<<<<<< HEAD
	mut r_stream: OwnedReadHalf,
=======
	mut read_stream_overlay: OwnedReadHalf,
>>>>>>> a88c1622
	send_to_user_sender: mpsc::Sender<StellarMessage>,
	mut send_to_node_receiver: mpsc::Receiver<StellarMessage>,
) {
	log::info!("poll_messages_from_stellar(): started.");

	loop {
		if send_to_user_sender.is_closed() {
			log::info!("poll_messages_from_stellar(): closing receiver during disconnection");
			// close this channel as communication to user was closed.
			break
		}

		tokio::select! {
<<<<<<< HEAD
			result_msg = read_message_from_stellar(&mut r_stream, connector.timeout_in_secs) => match result_msg {
=======
			result_msg = read_message_from_stellar(&mut read_stream_overlay, connector.timeout_in_secs) => match result_msg {
>>>>>>> a88c1622
				Err(e) => {
					log::error!("poll_messages_from_stellar(): {e:?}");
					break;
				},
				Ok(xdr) =>  match connector.process_raw_message(xdr).await {
					Ok(Some(stellar_msg)) =>
					// push message to user
					if let Err(e) = send_to_user_sender.send(stellar_msg).await {
						log::warn!("poll_messages_from_stellar(): Error occurred during sending message to user: {e:?}");
					},
					Ok(_) => log::info!("poll_messages_from_stellar(): no message for user"),
					Err(e) => {
						log::error!("poll_messages_from_stellar(): Error occurred during processing xdr message: {e:?}");
						break;
					}
				}
			},

			// push message to Stellar Node
			Some(msg) = send_to_node_receiver.recv() => if let Err(e) = connector.send_to_node(msg).await {
				log::error!("poll_messages_from_stellar(): Error occurred during sending message to node: {e:?}");
			}
		}
	}
	// make sure to drop/shutdown the stream
	connector.write_stream_overlay.forget();
	drop(read_stream_overlay);

	send_to_node_receiver.close();
	drop(send_to_user_sender);

	log::info!("poll_messages_from_stellar(): stopped.");
<<<<<<< HEAD
=======
}

async fn restart(connector: &mut Connector, address: &str) -> Result<OwnedReadHalf, Error> {
	// split the stream for easy handling of read and write
	let (rd, wr) = create_stream(address).await?;

	connector.write_stream_overlay = wr;
	Ok(rd)
>>>>>>> a88c1622
}<|MERGE_RESOLUTION|>--- conflicted
+++ resolved
@@ -1,31 +1,24 @@
 use std::fmt::{Debug, Formatter};
 use substrate_stellar_sdk::{
-	types::{AuthenticatedMessageV0, Curve25519Public, HmacSha256Mac, MessageType, StellarMessage},
+	types::{AuthenticatedMessageV0, Curve25519Public, HmacSha256Mac, MessageType},
 	XdrCodec,
 };
-use tokio::{
-<<<<<<< HEAD
-	net::tcp::{OwnedReadHalf, OwnedWriteHalf},
-	sync::mpsc,
-=======
-	io::AsyncWriteExt,
-	net::tcp::{OwnedReadHalf, OwnedWriteHalf},
-	sync::{mpsc, mpsc::Sender},
->>>>>>> a88c1622
-};
+use substrate_stellar_sdk::types::StellarMessage;
+use tokio::net::tcp::{OwnedReadHalf, OwnedWriteHalf};
+use tokio::sync::mpsc;
 
 use crate::{
 	connection::{
 		authentication::{gen_shared_key, ConnectionAuth},
-		connector::message_reader::read_message_from_stellar,
 		flow_controller::FlowController,
-		handshake::HandshakeState,
 		hmac::{verify_hmac, HMacKeys},
-		ConnectionInfo, Error,
+		ConnectionInfo, handshake::HandshakeState,
+		Error
 	},
-	helper::create_stream,
 	node::{LocalInfo, NodeInfo, RemoteInfo},
 };
+use crate::connection::connector::message_reader::read_message_from_stellar;
+
 
 pub struct Connector {
 	local: LocalInfo,
@@ -207,10 +200,6 @@
 		self.handshake_state = HandshakeState::Completed;
 	}
 
-	pub fn get_handshake_state(&self) -> &HandshakeState {
-		&self.handshake_state
-	}
-
 	pub fn inner_check_to_send_more(&mut self, msg_type: MessageType) -> bool {
 		self.flow_controller.send_more(msg_type)
 	}
@@ -222,6 +211,7 @@
 		self.flow_controller.enable(local_overlay_version, remote_overlay_version)
 	}
 }
+
 
 /// Polls for messages coming from the Stellar Node and communicates it back to the user
 ///
@@ -233,11 +223,7 @@
 ///   stream.
 pub(crate) async fn poll_messages_from_stellar(
 	mut connector: Connector,
-<<<<<<< HEAD
-	mut r_stream: OwnedReadHalf,
-=======
 	mut read_stream_overlay: OwnedReadHalf,
->>>>>>> a88c1622
 	send_to_user_sender: mpsc::Sender<StellarMessage>,
 	mut send_to_node_receiver: mpsc::Receiver<StellarMessage>,
 ) {
@@ -251,11 +237,7 @@
 		}
 
 		tokio::select! {
-<<<<<<< HEAD
-			result_msg = read_message_from_stellar(&mut r_stream, connector.timeout_in_secs) => match result_msg {
-=======
 			result_msg = read_message_from_stellar(&mut read_stream_overlay, connector.timeout_in_secs) => match result_msg {
->>>>>>> a88c1622
 				Err(e) => {
 					log::error!("poll_messages_from_stellar(): {e:?}");
 					break;
@@ -288,15 +270,4 @@
 	drop(send_to_user_sender);
 
 	log::info!("poll_messages_from_stellar(): stopped.");
-<<<<<<< HEAD
-=======
-}
-
-async fn restart(connector: &mut Connector, address: &str) -> Result<OwnedReadHalf, Error> {
-	// split the stream for easy handling of read and write
-	let (rd, wr) = create_stream(address).await?;
-
-	connector.write_stream_overlay = wr;
-	Ok(rd)
->>>>>>> a88c1622
 }