--- conflicted
+++ resolved
@@ -1,107 +1,33 @@
-use substrate_stellar_sdk::{
-	types::{ErrorCode, Hello, MessageType, StellarMessage},
-	XdrCodec,
-};
+use substrate_stellar_sdk::types::{ErrorCode, Hello, MessageType, StellarMessage};
+use substrate_stellar_sdk::XdrCodec;
 
-use crate::connection::{
-	authentication::verify_remote_auth_cert,
-	helper::{error_to_string, time_now},
-	hmac::HMacKeys,
-	xdr_converter::parse_authenticated_message,
-	Connector, Error, Xdr,
-};
+use crate::connection::{Connector, Xdr, Error, helper::{error_to_string, time_now}, xdr_converter::parse_authenticated_message};
+use crate::connection::authentication::verify_remote_auth_cert;
+use crate::connection::hmac::HMacKeys;
 
 use crate::node::RemoteInfo;
 
 impl Connector {
-	/// Processes the raw bytes from the stream
-	pub(super) async fn process_raw_message(
-		&mut self,
-		data: Xdr,
-	) -> Result<Option<StellarMessage>, Error> {
-		let (auth_msg, msg_type) = parse_authenticated_message(&data)?;
+    /// Processes the raw bytes from the stream
+    pub(super) async fn process_raw_message(&mut self, data: Xdr) -> Result<Option<StellarMessage>, Error> {
+        let (auth_msg, msg_type) = parse_authenticated_message(&data)?;
 
-		match msg_type {
-			MessageType::Transaction | MessageType::FloodAdvert if !self.receive_tx_messages() => {
-				self.increment_remote_sequence()?;
-				self.check_to_send_more(MessageType::Transaction).await?;
-			},
+        match msg_type {
+            MessageType::Transaction | MessageType::FloodAdvert if !self.receive_tx_messages() => {
+                self.increment_remote_sequence()?;
+                self.check_to_send_more(MessageType::Transaction).await?;
+            },
 
-			MessageType::ScpMessage if !self.receive_scp_messages() => {
-				self.increment_remote_sequence()?;
-			},
+            MessageType::ScpMessage if !self.receive_scp_messages() => {
+                self.increment_remote_sequence()?;
+            },
 
-			MessageType::ErrorMsg => match auth_msg.message {
-				StellarMessage::ErrorMsg(e) => {
-					log::error!(
+            MessageType::ErrorMsg => match auth_msg.message {
+                StellarMessage::ErrorMsg(e) => {
+                    log::error!(
 						"process_raw_message(): Received ErrorMsg during authentication: {}",
 						error_to_string(e.clone())
 					);
-<<<<<<< HEAD
-					return Err(Error::ConnectionFailed(error_to_string(e)))
-				},
-				other => log::error!(
-					"process_raw_message(): Received ErroMsg during authentication: {:?}",
-					other
-				),
-			},
-
-			_ => {
-				// we only verify the authenticated message when a handshake has been done.
-				if self.is_handshake_created() {
-					self.verify_auth(&auth_msg, &data[4..(data.len() - 32)])?;
-					self.increment_remote_sequence()?;
-					log::trace!(
-						"process_raw_message(): Processing {msg_type:?} message: auth verified"
-					);
-				}
-
-				return self.process_stellar_message(auth_msg.message, msg_type).await
-			},
-		}
-		Ok(None)
-	}
-
-	/// Returns a StellarMessage for the user/outsider. Else none if user/outsider do not need it.
-	/// This handles what to do with the Stellar message.
-	async fn process_stellar_message(
-		&mut self,
-		msg: StellarMessage,
-		msg_type: MessageType,
-	) -> Result<Option<StellarMessage>, Error> {
-		match msg {
-			StellarMessage::Hello(hello) => {
-				// update the node info based on the hello message
-				self.process_hello_message(hello)?;
-
-				self.got_hello();
-
-				if self.remote_called_us() {
-					self.send_hello_message().await?;
-				} else {
-					self.send_auth_message().await?;
-				}
-				log::info!(
-					"process_stellar_message(): Hello message processed successfully: {:?}",
-					self.get_handshake_state()
-				);
-			},
-
-			StellarMessage::Auth(_) => {
-				self.process_auth_message().await?;
-			},
-
-			StellarMessage::ErrorMsg(e) => {
-				log::error!("process_stellar_message(): received from overlay: {e:?}");
-				if e.code == ErrorCode::ErrConf || e.code == ErrorCode::ErrAuth {
-					return Err(Error::ConnectionFailed(error_to_string(e)))
-				}
-				return Ok(Some(StellarMessage::ErrorMsg(e)))
-			},
-
-			other => {
-				log::trace!(
-=======
                     return Err(Error::from(e))
                 },
                 other => log::error!("process_raw_message(): Received ErroMsg during authentication: {:?}", other),
@@ -159,58 +85,56 @@
 
             other => {
                 log::trace!(
->>>>>>> a88c1622
 					"process_stellar_message():  Processing {other:?} message: received from overlay"
 				);
-				self.check_to_send_more(msg_type).await?;
-				return Ok(Some(other))
-			},
-		}
+                self.check_to_send_more(msg_type).await?;
+                return Ok(Some(other));
+            },
+        }
 
-		Ok(None)
-	}
+        Ok(None)
+    }
 
-	async fn process_auth_message(&mut self) -> Result<(), Error> {
-		if self.remote_called_us() {
-			self.send_auth_message().await?;
-		}
+    async fn process_auth_message(&mut self) -> Result<(), Error> {
+        if self.remote_called_us() {
+            self.send_auth_message().await?;
+        }
 
-		self.handshake_completed();
-		log::info!("process_auth_message(): handshake completed");
+        self.handshake_completed();
 
-		if let Some(remote) = self.remote() {
-			log::debug!("process_auth_message(): sending connect message: {remote:?}");
-			self.enable_flow_controller(
-				self.local().node().overlay_version,
-				remote.node().overlay_version,
-			);
-		} else {
-			log::warn!("process_auth_message(): No remote overlay version after handshake.");
-		}
+        if let Some(remote) = self.remote() {
+            log::debug!("process_auth_message(): sending connect message: {remote:?}");
+            self.enable_flow_controller(
+                self.local().node().overlay_version,
+                remote.node().overlay_version,
+            );
+        } else {
+            log::warn!("process_auth_message(): No remote overlay version after handshake.");
+        }
 
-		self.check_to_send_more(MessageType::Auth).await
-	}
+        self.check_to_send_more(MessageType::Auth).await
+    }
 
-	/// Updates the config based on the hello message that was received from the Stellar Node
-	fn process_hello_message(&mut self, hello: Hello) -> Result<(), Error> {
-		let mut network_id = self.connection_auth.network_id().to_xdr();
+    /// Updates the config based on the hello message that was received from the Stellar Node
+    fn process_hello_message(&mut self, hello: Hello) -> Result<(), Error> {
+        let mut network_id = self.connection_auth.network_id().to_xdr();
 
-		if !verify_remote_auth_cert(time_now(), &hello.peer_id, &hello.cert, &mut network_id) {
-			return Err(Error::AuthCertInvalid)
-		}
+        if !verify_remote_auth_cert(time_now(), &hello.peer_id, &hello.cert, &mut network_id) {
+            return Err(Error::AuthCertInvalid)
+        }
 
-		let remote_info = RemoteInfo::new(&hello);
-		let shared_key = self.get_shared_key(remote_info.pub_key_ecdh());
+        let remote_info = RemoteInfo::new(&hello);
+        let shared_key = self.get_shared_key(remote_info.pub_key_ecdh());
 
-		self.set_hmac_keys(HMacKeys::new(
-			&shared_key,
-			self.local().nonce(),
-			remote_info.nonce(),
-			self.remote_called_us(),
-		));
+        self.set_hmac_keys(HMacKeys::new(
+            &shared_key,
+            self.local().nonce(),
+            remote_info.nonce(),
+            self.remote_called_us(),
+        ));
 
-		self.set_remote(remote_info);
+        self.set_remote(remote_info);
 
-		Ok(())
-	}
+        Ok(())
+    }
 }