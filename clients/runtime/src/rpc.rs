--- conflicted
+++ resolved
@@ -945,7 +945,6 @@
 }
 
 #[async_trait]
-<<<<<<< HEAD
 pub trait IssuePallet {
 	/// Request a new issue
 	async fn request_issue(
@@ -1065,7 +1064,9 @@
 		}
 		Ok(issue_requests)
 	}
-=======
+}
+
+#[async_trait]
 pub trait StellarRelayPallet {
 	async fn is_public_network(&self) -> Result<bool, Error>;
 }
@@ -1076,5 +1077,4 @@
 		self.query_finalized_or_error(metadata::storage().stellar_relay().is_public_network())
 			.await
 	}
->>>>>>> ca6a0c38
 }