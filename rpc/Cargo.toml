[package]
authors = ["SatoshiPay"]
edition = "2018"
name = "spacewalk-rpc"
version = "1.2.0"

[dependencies]
jsonrpc-core = "18.0.0"
jsonrpsee = {version = "0.13.0", features = ["server", "macros"]}

# Parachain dependencies
primitives = {package = "spacewalk-primitives", path = "../primitives"}

<<<<<<< HEAD
module-issue-rpc = {path = "../pallets/issue/rpc"}
module-vault-registry-rpc = {path = "../pallets/vault-registry/rpc"}
=======
module-issue-rpc = { path = "../pallets/issue/rpc" }
module-redeem-rpc = { path = "../pallets/redeem/rpc" }
module-replace-rpc = { path = "../pallets/replace/rpc" }
>>>>>>> 08b52e14

# Substrate dependencies
sc-rpc = {git = "https://github.com/paritytech/substrate", branch = "polkadot-v0.9.24"}
sc-rpc-api = {git = "https://github.com/paritytech/substrate", branch = "polkadot-v0.9.24"}
sc-transaction-pool-api = {git = "https://github.com/paritytech/substrate", branch = "polkadot-v0.9.24"}
sp-api = {git = "https://github.com/paritytech/substrate", branch = "polkadot-v0.9.24"}
sp-arithmetic = {git = "https://github.com/paritytech/substrate", branch = "polkadot-v0.9.24"}
sp-block-builder = {git = "https://github.com/paritytech/substrate", branch = "polkadot-v0.9.24"}
sp-blockchain = {git = "https://github.com/paritytech/substrate", branch = "polkadot-v0.9.24"}
sp-core = {git = "https://github.com/paritytech/substrate", branch = "polkadot-v0.9.24"}

pallet-transaction-payment-rpc = {git = "https://github.com/paritytech/substrate", branch = "polkadot-v0.9.24"}
substrate-frame-rpc-system = {git = "https://github.com/paritytech/substrate", branch = "polkadot-v0.9.24"}<|MERGE_RESOLUTION|>--- conflicted
+++ resolved
@@ -11,14 +11,10 @@
 # Parachain dependencies
 primitives = {package = "spacewalk-primitives", path = "../primitives"}
 
-<<<<<<< HEAD
 module-issue-rpc = {path = "../pallets/issue/rpc"}
+module-redeem-rpc = {path = "../pallets/redeem/rpc"}
+module-replace-rpc = {path = "../pallets/replace/rpc"}
 module-vault-registry-rpc = {path = "../pallets/vault-registry/rpc"}
-=======
-module-issue-rpc = { path = "../pallets/issue/rpc" }
-module-redeem-rpc = { path = "../pallets/redeem/rpc" }
-module-replace-rpc = { path = "../pallets/replace/rpc" }
->>>>>>> 08b52e14
 
 # Substrate dependencies
 sc-rpc = {git = "https://github.com/paritytech/substrate", branch = "polkadot-v0.9.24"}
