[package]
authors = ["SatoshiPay"]
edition = "2018"
name = "spacewalk-rpc"
version = "1.2.0"

[dependencies]
jsonrpc-core = "18.0.0"
jsonrpsee = {version = "0.13.0", features = ["server", "macros"]}

# Parachain dependencies
primitives = {package = "spacewalk-primitives", path = "../primitives"}

module-issue-rpc = { path = "../pallets/issue/rpc" }
<<<<<<< HEAD
=======
module-redeem-rpc = { path = "../pallets/redeem/rpc" }
module-replace-rpc = { path = "../pallets/replace/rpc" }
>>>>>>> 69d04987

# Substrate dependencies
sc-rpc = {git = "https://github.com/paritytech/substrate", branch = "polkadot-v0.9.24"}
sc-rpc-api = {git = "https://github.com/paritytech/substrate", branch = "polkadot-v0.9.24"}
sc-transaction-pool-api = {git = "https://github.com/paritytech/substrate", branch = "polkadot-v0.9.24"}
sp-api = {git = "https://github.com/paritytech/substrate", branch = "polkadot-v0.9.24"}
sp-arithmetic = {git = "https://github.com/paritytech/substrate", branch = "polkadot-v0.9.24"}
sp-block-builder = {git = "https://github.com/paritytech/substrate", branch = "polkadot-v0.9.24"}
sp-blockchain = {git = "https://github.com/paritytech/substrate", branch = "polkadot-v0.9.24"}
sp-core = {git = "https://github.com/paritytech/substrate", branch = "polkadot-v0.9.24"}

pallet-transaction-payment-rpc = {git = "https://github.com/paritytech/substrate", branch = "polkadot-v0.9.24"}
substrate-frame-rpc-system = {git = "https://github.com/paritytech/substrate", branch = "polkadot-v0.9.24"}<|MERGE_RESOLUTION|>--- conflicted
+++ resolved
@@ -12,11 +12,8 @@
 primitives = {package = "spacewalk-primitives", path = "../primitives"}
 
 module-issue-rpc = { path = "../pallets/issue/rpc" }
-<<<<<<< HEAD
-=======
 module-redeem-rpc = { path = "../pallets/redeem/rpc" }
 module-replace-rpc = { path = "../pallets/replace/rpc" }
->>>>>>> 69d04987
 
 # Substrate dependencies
 sc-rpc = {git = "https://github.com/paritytech/substrate", branch = "polkadot-v0.9.24"}
