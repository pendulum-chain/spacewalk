#![cfg_attr(not(feature = "std"), no_std)]

extern crate core;

/// Edit this file to define custom logic or remove it if it is not needed.
/// Learn more about FRAME and the core library of Substrate FRAME pallets:
/// <https://docs.substrate.io/v3/runtime/frame>
pub use pallet::*;

#[cfg(test)]
mod mock;

#[cfg(test)]
mod tests;

#[cfg(feature = "runtime-benchmarks")]
mod benchmarking;

#[cfg(feature = "testing-utils")]
pub mod testing_utils;

pub mod traits;
pub mod types;

mod default_weights;

#[frame_support::pallet]
pub mod pallet {
	use codec::FullCodec;
	use frame_support::pallet_prelude::*;
	use frame_system::pallet_prelude::*;
	use sha2::{Digest, Sha256};
	use sp_std::{collections::btree_map::BTreeMap, fmt::Debug, vec::Vec};
	use substrate_stellar_sdk::{
		compound_types::UnlimitedVarArray,
		network::{Network, PUBLIC_NETWORK, TEST_NETWORK},
		types::{
			NodeId, OperationBody, ScpEnvelope, ScpStatementExternalize, ScpStatementPledges,
			StellarValue, TransactionSet, Uint256,
		},
		Asset, Hash, MuxedAccount, TransactionEnvelope, XdrCodec,
	};

	use currency::CurrencyId;
	use default_weights::WeightInfo;

	use crate::{
		traits::FieldLength,
		types::{OrganizationOf, ValidatorOf},
	};

	use super::*;

	/// Configure the pallet by specifying the parameters and types on which it depends.
	#[pallet::config]
	pub trait Config: frame_system::Config + currency::Config {
		/// Because this pallet emits events, it depends on the runtime's definition of an event.
		type Event: From<Event<Self>> + IsType<<Self as frame_system::Config>::Event>;

		type OrganizationId: Clone
			+ Copy
			+ Debug
			+ Default
			+ Eq
			+ From<u32>
			+ FullCodec
			+ MaxEncodedLen
			+ MaybeSerializeDeserialize
			+ Ord
			+ PartialEq
			+ TypeInfo;

		// The maximum amount of organizations stored on-chain
		#[pallet::constant]
		type OrganizationLimit: Get<u32>;

		// The maximum amount of validators stored on-chain
		#[pallet::constant]
		type ValidatorLimit: Get<u32>;

		type WeightInfo: WeightInfo;
	}

	#[pallet::pallet]
	#[pallet::generate_store(pub (super) trait Store)]
	pub struct Pallet<T>(_);

	// Pallets use events to inform users when important changes are made.
	// https://docs.substrate.io/v3/runtime/events-and-errors
	#[pallet::event]
	#[pallet::generate_deposit(pub (super) fn deposit_event)]
	pub enum Event<T: Config> {}

	// Errors inform users that something went wrong.
	#[pallet::error]
	pub enum Error<T> {
		Base64DecodeError,
		BoundedVecCreationFailed,
		EnvelopeSignedByUnknownValidator,
		InvalidQuorumSetNotEnoughOrganizations,
		InvalidQuorumSetNotEnoughValidators,
		InvalidScpPledge,
		InvalidEnvelopeSignature,
		InvalidXDR,
		NoOrganizationsRegisteredForNetwork,
		NoValidatorsRegisteredForNetwork,
		InvalidTransactionSet,
		InvalidTransactionXDR,
		NoOrganizationsRegistered,
		NoValidatorsRegistered,
		OrganizationLimitExceeded,
		TransactionNotInTransactionSet,
		TransactionSetHashCreationFailed,
		TransactionSetHashMismatch,
		TryIntoError,
		ValidatorLimitExceeded,
	}

	#[pallet::storage]
	#[pallet::getter(fn organizations)]
	pub type Organizations<T: Config> =
		StorageValue<_, BoundedVec<OrganizationOf<T>, T::OrganizationLimit>, ValueQuery>;

	#[pallet::storage]
	#[pallet::getter(fn validators)]
	pub type Validators<T: Config> =
		StorageValue<_, BoundedVec<ValidatorOf<T>, T::ValidatorLimit>, ValueQuery>;

	#[pallet::storage]
	#[pallet::getter(fn is_public_network)]
	pub type IsPublicNetwork<T: Config> = StorageValue<_, bool, ValueQuery>;

	#[pallet::genesis_config]
	pub struct GenesisConfig<T: Config> {
		pub validators: Vec<ValidatorOf<T>>,
		pub organizations: Vec<OrganizationOf<T>>,
		pub is_public_network: bool,
		pub phantom: PhantomData<T>,
	}

	#[cfg(feature = "std")]
	impl<T: Config> Default for GenesisConfig<T> {
		fn default() -> Self {
			// Create public network organizations
			let organization_sdf = OrganizationOf::<T> {
				name: create_bounded_vec("Stellar Development Foundation"),
				id: 0.into(),
			};
			let organization_satoshipay =
				OrganizationOf::<T> { name: create_bounded_vec("SatoshiPay"), id: 1.into() };
			let organization_wirex =
				OrganizationOf::<T> { name: create_bounded_vec("Wirex"), id: 2.into() };
			let organization_coinqvest =
				OrganizationOf::<T> { name: create_bounded_vec("Coinqvest"), id: 3.into() };
			let organization_blockdaemon =
				OrganizationOf::<T> { name: create_bounded_vec("Blockdaemon"), id: 4.into() };
			let organization_lobstr =
				OrganizationOf::<T> { name: create_bounded_vec("LOBSTR"), id: 5.into() };
			let organization_public_node =
				OrganizationOf::<T> { name: create_bounded_vec("Public Node"), id: 6.into() };

			let validators: Vec<ValidatorOf<T>> = vec![
				// Satoshipay validators
				ValidatorOf::<T> {
					name: create_bounded_vec("$satoshipay-us"),
					public_key: create_bounded_vec(
						"GAK6Z5UVGUVSEK6PEOCAYJISTT5EJBB34PN3NOLEQG2SUKXRVV2F6HZY",
					),
					organization_id: organization_satoshipay.id,
				},
				ValidatorOf::<T> {
					name: create_bounded_vec("$satoshipay-de"),
					public_key: create_bounded_vec(
						"GC5SXLNAM3C4NMGK2PXK4R34B5GNZ47FYQ24ZIBFDFOCU6D4KBN4POAE",
					),
					organization_id: organization_satoshipay.id,
				},
				ValidatorOf::<T> {
					name: create_bounded_vec("$satoshipay-sg"),
					public_key: create_bounded_vec(
						"GBJQUIXUO4XSNPAUT6ODLZUJRV2NPXYASKUBY4G5MYP3M47PCVI55MNT",
					),
					organization_id: organization_satoshipay.id,
				},
				// SDF validators
				ValidatorOf::<T> {
					name: create_bounded_vec("$sdf1"),
					public_key: create_bounded_vec(
						"GCGB2S2KGYARPVIA37HYZXVRM2YZUEXA6S33ZU5BUDC6THSB62LZSTYH",
					),
					organization_id: organization_sdf.id,
				},
				ValidatorOf::<T> {
					name: create_bounded_vec("$sdf2"),
					public_key: create_bounded_vec(
						"GCM6QMP3DLRPTAZW2UZPCPX2LF3SXWXKPMP3GKFZBDSF3QZGV2G5QSTK",
					),
					organization_id: organization_sdf.id,
				},
				ValidatorOf::<T> {
					name: create_bounded_vec("$sdf3"),
					public_key: create_bounded_vec(
						"GABMKJM6I25XI4K7U6XWMULOUQIQ27BCTMLS6BYYSOWKTBUXVRJSXHYQ",
					),
					organization_id: organization_sdf.id,
				},
				// Wirex validators
				ValidatorOf::<T> {
					name: create_bounded_vec("$wirex-sg"),
					public_key: create_bounded_vec(
						"GAB3GZIE6XAYWXGZUDM4GMFFLJBFMLE2JDPUCWUZXMOMT3NHXDHEWXAS",
					),
					organization_id: organization_wirex.id,
				},
				ValidatorOf::<T> {
					name: create_bounded_vec("$wirex-us"),
					public_key: create_bounded_vec(
						"GDXUKFGG76WJC7ACEH3JUPLKM5N5S76QSMNDBONREUXPCZYVPOLFWXUS",
					),
					organization_id: organization_wirex.id,
				},
				ValidatorOf::<T> {
					name: create_bounded_vec("$wirex-uk"),
					public_key: create_bounded_vec(
						"GBBQQT3EIUSXRJC6TGUCGVA3FVPXVZLGG3OJYACWBEWYBHU46WJLWXEU",
					),
					organization_id: organization_wirex.id,
				},
				// Coinqvest validators
				ValidatorOf::<T> {
					name: create_bounded_vec("$coinqvest-germany"),
					public_key: create_bounded_vec(
						"GD6SZQV3WEJUH352NTVLKEV2JM2RH266VPEM7EH5QLLI7ZZAALMLNUVN",
					),
					organization_id: organization_coinqvest.id,
				},
				ValidatorOf::<T> {
					name: create_bounded_vec("$coinqvest-finland"),
					public_key: create_bounded_vec(
						"GADLA6BJK6VK33EM2IDQM37L5KGVCY5MSHSHVJA4SCNGNUIEOTCR6J5T",
					),
					organization_id: organization_coinqvest.id,
				},
				ValidatorOf::<T> {
					name: create_bounded_vec("$coinqvest-hongkong"),
					public_key: create_bounded_vec(
						"GAZ437J46SCFPZEDLVGDMKZPLFO77XJ4QVAURSJVRZK2T5S7XUFHXI2Z",
					),
					organization_id: organization_coinqvest.id,
				},
				// Blockdaemon validators
				ValidatorOf::<T> {
					name: create_bounded_vec("$blockdaemon1"),
					public_key: create_bounded_vec(
						"GAAV2GCVFLNN522ORUYFV33E76VPC22E72S75AQ6MBR5V45Z5DWVPWEU",
					),
					organization_id: organization_blockdaemon.id,
				},
				ValidatorOf::<T> {
					name: create_bounded_vec("$blockdaemon2"),
					public_key: create_bounded_vec(
						"GAVXB7SBJRYHSG6KSQHY74N7JAFRL4PFVZCNWW2ARI6ZEKNBJSMSKW7C",
					),
					organization_id: organization_blockdaemon.id,
				},
				ValidatorOf::<T> {
					name: create_bounded_vec("$blockdaemon3"),
					public_key: create_bounded_vec(
						"GAYXZ4PZ7P6QOX7EBHPIZXNWY4KCOBYWJCA4WKWRKC7XIUS3UJPT6EZ4",
					),
					organization_id: organization_blockdaemon.id,
				},
				// LOBSTR validators
				ValidatorOf::<T> {
					name: create_bounded_vec("$lobstr1"),
					public_key: create_bounded_vec(
						"GCFONE23AB7Y6C5YZOMKUKGETPIAJA4QOYLS5VNS4JHBGKRZCPYHDLW7",
					),
					organization_id: organization_lobstr.id,
				},
				ValidatorOf::<T> {
					name: create_bounded_vec("$lobstr2"),
					public_key: create_bounded_vec(
						"GDXQB3OMMQ6MGG43PWFBZWBFKBBDUZIVSUDAZZTRAWQZKES2CDSE5HKJ",
					),
					organization_id: organization_lobstr.id,
				},
				ValidatorOf::<T> {
					name: create_bounded_vec("$lobstr3"),
					public_key: create_bounded_vec(
						"GD5QWEVV4GZZTQP46BRXV5CUMMMLP4JTGFD7FWYJJWRL54CELY6JGQ63",
					),
					organization_id: organization_lobstr.id,
				},
				ValidatorOf::<T> {
					name: create_bounded_vec("$lobstr4"),
					public_key: create_bounded_vec(
						"GA7TEPCBDQKI7JQLQ34ZURRMK44DVYCIGVXQQWNSWAEQR6KB4FMCBT7J",
					),
					organization_id: organization_lobstr.id,
				},
				ValidatorOf::<T> {
					name: create_bounded_vec("$lobstr5"),
					public_key: create_bounded_vec(
						"GA5STBMV6QDXFDGD62MEHLLHZTPDI77U3PFOD2SELU5RJDHQWBR5NNK7",
					),
					organization_id: organization_lobstr.id,
				},
				// Public Node validators
				ValidatorOf::<T> {
					name: create_bounded_vec("$hercules"),
					public_key: create_bounded_vec(
						"GBLJNN3AVZZPG2FYAYTYQKECNWTQYYUUY2KVFN2OUKZKBULXIXBZ4FCT",
					),
					organization_id: organization_public_node.id,
				},
				ValidatorOf::<T> {
					name: create_bounded_vec("$boötes"),
					public_key: create_bounded_vec(
						"GCVJ4Z6TI6Z2SOGENSPXDQ2U4RKH3CNQKYUHNSSPYFPNWTLGS6EBH7I2",
					),
					organization_id: organization_public_node.id,
				},
				ValidatorOf::<T> {
					name: create_bounded_vec("$lyra"),
					public_key: create_bounded_vec(
						"GCIXVKNFPKWVMKJKVK2V4NK7D4TC6W3BUMXSIJ365QUAXWBRPPJXIR2Z",
					),
					organization_id: organization_public_node.id,
				},
			];

			let organizations: Vec<OrganizationOf<T>> = vec![
				organization_satoshipay,
				organization_sdf,
				organization_wirex,
				organization_coinqvest,
				organization_blockdaemon,
				organization_lobstr,
				organization_public_node,
			];

			GenesisConfig {
				validators,
				organizations,
				is_public_network: true,
				phantom: Default::default(),
			}
		}
	}

	#[pallet::genesis_build]
	impl<T: Config> GenesisBuild<T> for GenesisConfig<T> {
		fn build(&self) {
			let validator_vec =
				BoundedVec::<ValidatorOf<T>, T::ValidatorLimit>::try_from(self.validators.clone());
			assert!(validator_vec.is_ok());
			Validators::<T>::put(validator_vec.unwrap());

			let organization_vec = BoundedVec::<OrganizationOf<T>, T::OrganizationLimit>::try_from(
				self.organizations.clone(),
			);
			assert!(organization_vec.is_ok());
			Organizations::<T>::put(organization_vec.unwrap());

			IsPublicNetwork::<T>::put(self.is_public_network);
		}
	}

	// Extrinsics
	#[pallet::call]
	impl<T: Config> Pallet<T> {
		/// This extrinsic is used to update/replace the current sets of validators and
		/// organizations
		#[pallet::weight(<T as Config>::WeightInfo::update_tier_1_validator_set())]
		pub fn update_tier_1_validator_set(
			origin: OriginFor<T>,
			validators: Vec<ValidatorOf<T>>,
			organizations: Vec<OrganizationOf<T>>,
		) -> DispatchResult {
			// Limit this call to root
			let _ = ensure_root(origin)?;

			Self::_update_tier_1_validator_set(validators, organizations)
		}
	}

	// Helper functions
	impl<T: Config> Pallet<T> {
		pub fn _update_tier_1_validator_set(
			validators: Vec<ValidatorOf<T>>,
			organizations: Vec<OrganizationOf<T>>,
		) -> DispatchResult {
			// Ensure that the number of validators does not exceed the limit
			ensure!(
				validators.len() as u32 <= T::ValidatorLimit::get(),
				Error::<T>::ValidatorLimitExceeded
			);
			// Ensure that the number of organizations does not exceed the limit
			ensure!(
				organizations.len() as u32 <= T::OrganizationLimit::get(),
				Error::<T>::OrganizationLimitExceeded
			);

			let validator_vec =
				BoundedVec::<ValidatorOf<T>, T::ValidatorLimit>::try_from(validators)
					.map_err(|_| Error::<T>::BoundedVecCreationFailed)?;
			Validators::<T>::put(validator_vec);

			let organization_vec =
				BoundedVec::<OrganizationOf<T>, T::OrganizationLimit>::try_from(organizations)
					.map_err(|_| Error::<T>::BoundedVecCreationFailed)?;
			Organizations::<T>::put(organization_vec);

			Ok(())
		}
	}

	// Helper functions
	impl<T: Config> Pallet<T> {
		/// This function is used to verify if a give transaction was executed on the Stellar
		/// network.
		/// Parameters:
		/// - `transaction_envelope`: The transaction envelope of the tx to be verified
		/// - `envelopes`: The set of SCP envelopes that were externalized on the Stellar network
		/// - `transaction_set`: The set of transactions that belong to the envelopes
		pub fn validate_stellar_transaction(
			transaction_envelope: &TransactionEnvelope,
			envelopes: &UnlimitedVarArray<ScpEnvelope>,
			transaction_set: &TransactionSet,
		) -> Result<(), Error<T>> {
			let network: &Network =
				if Self::is_public_network() { &PUBLIC_NETWORK } else { &TEST_NETWORK };

			// Check if tx is included in the transaction set
			let tx_hash = transaction_envelope.get_hash(&network);
			let tx_included =
				transaction_set.txes.get_vec().iter().any(|tx| tx.get_hash(&network) == tx_hash);
			ensure!(tx_included, Error::<T>::TransactionNotInTransactionSet);

			// Check if all externalized ScpEnvelopes were signed by a tier 1 validator
			let validators = Validators::<T>::get();
			// Make sure that at least one validator is registered
			ensure!(!validators.is_empty(), Error::<T>::NoValidatorsRegistered);

			for envelope in envelopes.get_vec() {
				let node_id = envelope.statement.node_id.clone();
				let node_id_found = validators
					.iter()
					.any(|validator| validator.public_key.to_vec() == node_id.to_encoding());

				ensure!(node_id_found, Error::<T>::EnvelopeSignedByUnknownValidator);

				let signature_valid = verify_signature(envelope, &node_id, network);
				ensure!(signature_valid, Error::<T>::InvalidEnvelopeSignature);
			}

			// Check if transaction set matches tx_set_hash included in the ScpEnvelopes
			let expected_tx_set_hash = compute_non_generic_tx_set_content_hash(&transaction_set);

			for envelope in envelopes.get_vec() {
				match envelope.clone().statement.pledges {
					ScpStatementPledges::ScpStExternalize(externalized_statement) => {
						let tx_set_hash = Self::get_tx_set_hash(&externalized_statement)?;
						ensure!(
							tx_set_hash == expected_tx_set_hash,
							Error::<T>::TransactionSetHashMismatch
						);
					},
					_ => return Err(Error::<T>::InvalidScpPledge.into()),
				}
			}

			// ---- Check that externalized messages build valid quorum set ----
			// Find the validators that are targeted by the SCP messages
			let targeted_validators = validators
				.iter()
				.filter(|validator| {
					envelopes.get_vec().iter().any(|envelope| {
						envelope.statement.node_id.to_encoding() == validator.public_key.to_vec()
					})
				})
				.collect::<Vec<&ValidatorOf<T>>>();

			let organizations = Organizations::<T>::get();
			// Make sure that at least one organization is registered
			ensure!(!organizations.is_empty(), Error::<T>::NoOrganizationsRegistered);

			// Map organizationID to the number of validators that belongs to it
			let mut validator_count_per_organization_map =
				BTreeMap::<T::OrganizationId, u32>::new();
			for validator in validators.iter() {
				validator_count_per_organization_map
					.entry(validator.organization_id)
					.and_modify(|e| {
						*e += 1;
					})
					.or_insert(1);
			}

			// Build a map used to identify the targeted organizations
			// A map is used to avoid duplicates and simultaneously track the number of validators
			// that were targeted
			let mut targeted_organization_map = BTreeMap::<T::OrganizationId, u32>::new();
			for validator in targeted_validators {
				targeted_organization_map
					.entry(validator.organization_id)
					.and_modify(|e| {
						*e += 1;
					})
					.or_insert(1);
			}

			// Count the number of distinct organizations that are targeted by the SCP messages
			let targeted_organization_count = targeted_organization_map.len();

			// Check that the distinct organizations occurring in the validator structs related to
			// the externalized messages are more than 2/3 of the total amount of organizations in
			// the tier 1 validator set.
			// Use multiplication to avoid floating point numbers.
			ensure!(
				targeted_organization_count * 3 > organizations.len() * 2,
				Error::<T>::InvalidQuorumSetNotEnoughOrganizations
			);

			for (organization_id, count) in targeted_organization_map.iter() {
				let total: &u32 =
					validator_count_per_organization_map.get(organization_id).unwrap();
				// Check that for each of the targeted organizations more than 1/2 of their total
				// validators were used in the SCP messages
				ensure!(count * 2 > *total, Error::<T>::InvalidQuorumSetNotEnoughValidators);
			}

			Ok(())
		}

		fn get_tx_set_hash(x: &ScpStatementExternalize) -> Result<Hash, Error<T>> {
			let scp_value = x.commit.value.get_vec();
			let tx_set_hash = StellarValue::from_xdr(scp_value)
				.map(|stellar_value| stellar_value.tx_set_hash)
				.map_err(|_| Error::<T>::TransactionSetHashCreationFailed)?;
			Ok(tx_set_hash)
		}

		pub fn construct_from_raw_encoded_xdr<V: XdrCodec>(
			raw_encoded_xdr: &[u8],
		) -> Result<V, Error<T>> {
			let value_xdr =
				base64::decode(raw_encoded_xdr).map_err(|_| Error::<T>::Base64DecodeError)?;
			let decoded = V::from_xdr(value_xdr).map_err(|_| Error::<T>::InvalidXDR)?;
			Ok(decoded)
		}
<<<<<<< HEAD

		/// Accumulate the amounts of the specified currency that happened in the operations of a
		/// Stellar transaction
		pub fn get_amount_from_transaction_envelope<V: TryFrom<i64>>(
			transaction_envelope: &TransactionEnvelope,
			recipient_stellar_address: Uint256,
			currency: &CurrencyId<T>,
		) -> Result<V, Error<T>> {
			// TODO derive asset from currency and back
			let asset = Asset::AssetTypeNative;
			let recipient_account = MuxedAccount::KeyTypeEd25519(recipient_stellar_address);

			let amount: i64 = match transaction_envelope {
				TransactionEnvelope::EnvelopeTypeTxV0(envelope) => {
					let mut sum: i64 = 0;
					for x in envelope.tx.operations.get_vec().iter() {
						if let OperationBody::Payment(payment) = x.body.clone() {
							if payment.destination.eq(&recipient_account) && payment.asset == asset
							{
								sum = sum.saturating_add(payment.amount);
							}
						}
					}
					sum
				},
				TransactionEnvelope::EnvelopeTypeTx(envelope) => {
					let mut sum: i64 = 0;
					for x in envelope.tx.operations.get_vec().iter() {
						if let OperationBody::Payment(payment) = x.body.clone() {
							if payment.destination.eq(&recipient_account) && payment.asset == asset
							{
								sum = sum.saturating_add(payment.amount);
							}
						}
					}
					sum
				},
				TransactionEnvelope::EnvelopeTypeTxFeeBump(_) => 0,
				TransactionEnvelope::Default(_) => 0,
			};

			let amount: V = amount.try_into().map_err(|_| Error::<T>::TryIntoError)?;
			Ok(amount)
		}
=======
>>>>>>> 69d04987
	}

	pub fn compute_non_generic_tx_set_content_hash(tx_set: &TransactionSet) -> [u8; 32] {
		let mut hasher = Sha256::new();
		hasher.update(tx_set.previous_ledger_hash);

		tx_set.txes.get_vec().iter().for_each(|envelope| {
			hasher.update(envelope.to_xdr());
		});

		hasher.finalize().as_slice().try_into().unwrap()
	}

	pub(crate) fn verify_signature(
		envelope: &ScpEnvelope,
		node_id: &NodeId,
		network: &Network,
	) -> bool {
		let mut vec: [u8; 64] = [0; 64];
		vec.copy_from_slice(envelope.signature.get_vec());
		let signature: &substrate_stellar_sdk::Signature = &vec;

		// Envelope_Type_SCP = 1, see https://github.dev/stellar/stellar-core/blob/d3b80614cb92f44b789ac79f3dee29ca09de6fdb/src/protocol-curr/xdr/Stellar-ledger-entries.x#L586
		let envelope_type_scp: Vec<u8> = [0, 0, 0, 1].to_vec(); // xdr representation
		let network = network.get_id();

		// Signature is created by signing concatenation of network id, SCP type and SCP statement
		let body: Vec<u8> =
			[network.to_vec(), envelope_type_scp, envelope.statement.to_xdr()].concat();

		node_id.verify_signature(body, signature)
	}

	// Used to create bounded vecs for genesis config
	// Does not return a result but panics because the genesis config is hardcoded
	fn create_bounded_vec(input: &str) -> BoundedVec<u8, FieldLength> {
		let bounded_vec =
			BoundedVec::try_from(input.as_bytes().to_vec()).expect("Failed to create bounded vec");

		bounded_vec
	}
}<|MERGE_RESOLUTION|>--- conflicted
+++ resolved
@@ -35,13 +35,12 @@
 		compound_types::UnlimitedVarArray,
 		network::{Network, PUBLIC_NETWORK, TEST_NETWORK},
 		types::{
-			NodeId, OperationBody, ScpEnvelope, ScpStatementExternalize, ScpStatementPledges,
-			StellarValue, TransactionSet, Uint256,
+			NodeId, ScpEnvelope, ScpStatementExternalize, ScpStatementPledges, StellarValue,
+			TransactionSet,
 		},
-		Asset, Hash, MuxedAccount, TransactionEnvelope, XdrCodec,
+		Hash, TransactionEnvelope, XdrCodec,
 	};
 
-	use currency::CurrencyId;
 	use default_weights::WeightInfo;
 
 	use crate::{
@@ -53,7 +52,7 @@
 
 	/// Configure the pallet by specifying the parameters and types on which it depends.
 	#[pallet::config]
-	pub trait Config: frame_system::Config + currency::Config {
+	pub trait Config: frame_system::Config {
 		/// Because this pallet emits events, it depends on the runtime's definition of an event.
 		type Event: From<Event<Self>> + IsType<<Self as frame_system::Config>::Event>;
 
@@ -112,7 +111,6 @@
 		TransactionNotInTransactionSet,
 		TransactionSetHashCreationFailed,
 		TransactionSetHashMismatch,
-		TryIntoError,
 		ValidatorLimitExceeded,
 	}
 
@@ -550,53 +548,6 @@
 			let decoded = V::from_xdr(value_xdr).map_err(|_| Error::<T>::InvalidXDR)?;
 			Ok(decoded)
 		}
-<<<<<<< HEAD
-
-		/// Accumulate the amounts of the specified currency that happened in the operations of a
-		/// Stellar transaction
-		pub fn get_amount_from_transaction_envelope<V: TryFrom<i64>>(
-			transaction_envelope: &TransactionEnvelope,
-			recipient_stellar_address: Uint256,
-			currency: &CurrencyId<T>,
-		) -> Result<V, Error<T>> {
-			// TODO derive asset from currency and back
-			let asset = Asset::AssetTypeNative;
-			let recipient_account = MuxedAccount::KeyTypeEd25519(recipient_stellar_address);
-
-			let amount: i64 = match transaction_envelope {
-				TransactionEnvelope::EnvelopeTypeTxV0(envelope) => {
-					let mut sum: i64 = 0;
-					for x in envelope.tx.operations.get_vec().iter() {
-						if let OperationBody::Payment(payment) = x.body.clone() {
-							if payment.destination.eq(&recipient_account) && payment.asset == asset
-							{
-								sum = sum.saturating_add(payment.amount);
-							}
-						}
-					}
-					sum
-				},
-				TransactionEnvelope::EnvelopeTypeTx(envelope) => {
-					let mut sum: i64 = 0;
-					for x in envelope.tx.operations.get_vec().iter() {
-						if let OperationBody::Payment(payment) = x.body.clone() {
-							if payment.destination.eq(&recipient_account) && payment.asset == asset
-							{
-								sum = sum.saturating_add(payment.amount);
-							}
-						}
-					}
-					sum
-				},
-				TransactionEnvelope::EnvelopeTypeTxFeeBump(_) => 0,
-				TransactionEnvelope::Default(_) => 0,
-			};
-
-			let amount: V = amount.try_into().map_err(|_| Error::<T>::TryIntoError)?;
-			Ok(amount)
-		}
-=======
->>>>>>> 69d04987
 	}
 
 	pub fn compute_non_generic_tx_set_content_hash(tx_set: &TransactionSet) -> [u8; 32] {
