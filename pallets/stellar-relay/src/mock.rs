use currency::Amount;
use frame_support::{
	pallet_prelude::GenesisBuild,
	parameter_types,
<<<<<<< HEAD
	traits::{ConstU16, ConstU32, ConstU64, Everything},
};
use frame_system as system;
use orml_traits::parameter_type_with_key;
use primitives::{CurrencyId, CurrencyId::Token, VaultCurrencyPair, DOT, IBTC, INTR};
=======
	traits::{ConstU16, ConstU64},
	BoundedVec,
};
use frame_system as system;
use rand::Rng;
>>>>>>> 762f339e
use sp_core::H256;
use sp_runtime::{
	testing::Header,
	traits::{BlakeTwo256, IdentityLookup, Zero},
	FixedI128, FixedU128,
};
use substrate_stellar_sdk::SecretKey;

use crate as pallet_spacewalk_relay;
use crate::{
	traits::{FieldLength, Organization, Validator},
	types::{OrganizationOf, ValidatorOf},
	Error,
};

type UncheckedExtrinsic = frame_system::mocking::MockUncheckedExtrinsic<Test>;
type Block = frame_system::mocking::MockBlock<Test>;
type Balance = u128;
pub type RawAmount = i128;
type SignedFixedPoint = FixedI128;
type SignedInner = i128;
type UnsignedFixedPoint = FixedU128;
type UnsignedInner = u128;

// Configure a mock runtime to test the pallet.
frame_support::construct_runtime!(
	pub enum Test where
		Block = Block,
		NodeBlock = Block,
		UncheckedExtrinsic = UncheckedExtrinsic,
	{
		// Tokens & Balances
		Tokens: orml_tokens::{Pallet, Storage, Config<T>, Event<T>},
		Currency: currency::{Pallet},
		System: frame_system::{Pallet, Call, Config, Storage, Event<T>},
		SpacewalkRelay: pallet_spacewalk_relay::{Pallet, Call, Storage, Event<T>},
	}
);

impl system::Config for Test {
	type BaseCallFilter = frame_support::traits::Everything;
	type BlockWeights = ();
	type BlockLength = ();
	type DbWeight = ();
	type Origin = Origin;
	type Call = Call;
	type Index = u64;
	type BlockNumber = u64;
	type Hash = H256;
	type Hashing = BlakeTwo256;
	type AccountId = u64;
	type Lookup = IdentityLookup<Self::AccountId>;
	type Header = Header;
	type Event = Event;
	type BlockHashCount = ConstU64<250>;
	type Version = ();
	type PalletInfo = PalletInfo;
	type AccountData = ();
	type OnNewAccount = ();
	type OnKilledAccount = ();
	type SystemWeightInfo = ();
	type SS58Prefix = ConstU16<42>;
	type OnSetCode = ();
	type MaxConsumers = frame_support::traits::ConstU32<16>;
}

pub struct CurrencyConvert;
impl currency::CurrencyConversion<currency::Amount<Test>, CurrencyId> for CurrencyConvert {
	fn convert(
		amount: &currency::Amount<Test>,
		to: CurrencyId,
	) -> Result<currency::Amount<Test>, sp_runtime::DispatchError> {
		let amount = convert_to(to, amount.amount())?;
		Ok(Amount::new(amount, to))
	}
}

pub fn convert_to(to: CurrencyId, amount: Balance) -> Result<Balance, sp_runtime::DispatchError> {
	Ok(amount) // default conversion 1:1 - overwritable with mocktopus
}

pub const DEFAULT_COLLATERAL_CURRENCY: CurrencyId = Token(DOT);
pub const DEFAULT_NATIVE_CURRENCY: CurrencyId = Token(INTR);
pub const DEFAULT_WRAPPED_CURRENCY: CurrencyId = Token(IBTC);

pub const DEFAULT_CURRENCY_PAIR: VaultCurrencyPair<CurrencyId> = VaultCurrencyPair {
	collateral: DEFAULT_COLLATERAL_CURRENCY,
	wrapped: DEFAULT_WRAPPED_CURRENCY,
};

parameter_types! {
	pub const GetCollateralCurrencyId: CurrencyId = DEFAULT_COLLATERAL_CURRENCY;
	pub const GetNativeCurrencyId: CurrencyId = DEFAULT_NATIVE_CURRENCY;
	pub const GetWrappedCurrencyId: CurrencyId = DEFAULT_WRAPPED_CURRENCY;
	pub const MaxLocks: u32 = 50;
}

parameter_type_with_key! {
	pub ExistentialDeposits: |_currency_id: CurrencyId| -> Balance {
		Zero::zero()
	};
}

impl orml_tokens::Config for Test {
	type Event = Event;
	type Balance = Balance;
	type Amount = RawAmount;
	type CurrencyId = CurrencyId;
	type WeightInfo = ();
	type ExistentialDeposits = ExistentialDeposits;
	type OnDust = ();
	type MaxLocks = MaxLocks;
	type DustRemovalWhitelist = Everything;
	type MaxReserves = ConstU32<0>; // we don't use named reserves
	type ReserveIdentifier = (); // we don't use named reserves
	type OnNewTokenAccount = ();
	type OnKilledTokenAccount = ();
}

impl currency::Config for Test {
	type SignedInner = SignedInner;
	type SignedFixedPoint = SignedFixedPoint;
	type UnsignedFixedPoint = UnsignedFixedPoint;
	type Balance = Balance;
	type GetNativeCurrencyId = GetNativeCurrencyId;
	type GetRelayChainCurrencyId = GetCollateralCurrencyId;
	type GetWrappedCurrencyId = GetWrappedCurrencyId;
	type CurrencyConversion = CurrencyConvert;
}

parameter_types! {
	pub const OrganizationLimit: u32 = 255;
	pub const ValidatorLimit: u32 = 255;
}

pub type OrganizationId = u128;

impl pallet_spacewalk_relay::Config for Test {
	type Event = Event;
	type OrganizationId = OrganizationId;
	type OrganizationLimit = OrganizationLimit;
	type ValidatorLimit = ValidatorLimit;
	type WeightInfo = ();
}

fn create_bounded_vec<T: Clone>(input: &[T]) -> Result<BoundedVec<T, FieldLength>, Error<Test>> {
	let bounded_vec = BoundedVec::try_from(input.to_vec())
		.map_err(|_| Error::<Test>::BoundedVecCreationFailed)?;
	Ok(bounded_vec)
}

pub fn create_dummy_validator(
	name: &str,
	organization: &OrganizationOf<Test>,
) -> (ValidatorOf<Test>, SecretKey) {
	let rand = &mut rand::thread_rng();
	let validator_secret = SecretKey::from_binary(rand.gen());

	let validator = Validator {
		name: create_bounded_vec(name.as_bytes()).unwrap(),
		public_key: create_bounded_vec(validator_secret.get_public().to_encoding().as_slice())
			.unwrap(),
		organization_id: organization.id.clone(),
	};

	(validator, validator_secret)
}

fn create_dummy_validators() -> (Vec<OrganizationOf<Test>>, Vec<ValidatorOf<Test>>, Vec<SecretKey>)
{
	let mut organizations: Vec<OrganizationOf<Test>> = vec![];
	let mut validators: Vec<ValidatorOf<Test>> = vec![];
	// These secret keys are required to be in the same order as the validators in this test
	// They are later used to sign the dummy scp messages
	let mut validator_secret_keys: Vec<SecretKey> = vec![];

	let organization_sdf =
		Organization { name: create_bounded_vec("sdf".as_bytes()).unwrap(), id: 0 };
	organizations.push(organization_sdf.clone());

	let (validator, validator_secret) = create_dummy_validator("$sdf1", &organization_sdf);
	validators.push(validator);
	validator_secret_keys.push(validator_secret);
	let (validator, validator_secret) = create_dummy_validator("$sdf2", &organization_sdf);
	validators.push(validator);
	validator_secret_keys.push(validator_secret);
	let (validator, validator_secret) = create_dummy_validator("$sdf3", &organization_sdf);
	validators.push(validator);
	validator_secret_keys.push(validator_secret);

	let organization_keybase =
		Organization { name: create_bounded_vec("keybase".as_bytes()).unwrap(), id: 1 };
	organizations.push(organization_keybase.clone());

	let (validator, validator_secret) = create_dummy_validator("$keybase1", &organization_keybase);
	validators.push(validator);
	validator_secret_keys.push(validator_secret);
	let (validator, validator_secret) = create_dummy_validator("$keybase2", &organization_keybase);
	validators.push(validator);
	validator_secret_keys.push(validator_secret);
	let (validator, validator_secret) = create_dummy_validator("$keybase3", &organization_keybase);
	validators.push(validator);
	validator_secret_keys.push(validator_secret);

	let organization_satoshipay =
		Organization { name: create_bounded_vec("satoshipay".as_bytes()).unwrap(), id: 2 };
	organizations.push(organization_satoshipay.clone());

	let (validator, validator_secret) =
		create_dummy_validator("$satoshipay-de", &organization_satoshipay);
	validators.push(validator);
	validator_secret_keys.push(validator_secret);
	let (validator, validator_secret) =
		create_dummy_validator("$satoshipay-us", &organization_satoshipay);
	validators.push(validator);
	validator_secret_keys.push(validator_secret);
	let (validator, validator_secret) =
		create_dummy_validator("$satoshipay-sg", &organization_satoshipay);
	validators.push(validator);
	validator_secret_keys.push(validator_secret);

	let organization_lobstr =
		Organization { name: create_bounded_vec("lobstr".as_bytes()).unwrap(), id: 3 };
	organizations.push(organization_lobstr.clone());

	let (validator, validator_secret) = create_dummy_validator("$lobstr1", &organization_lobstr);
	validators.push(validator);
	validator_secret_keys.push(validator_secret);
	let (validator, validator_secret) = create_dummy_validator("$lobstr2", &organization_lobstr);
	validators.push(validator);
	validator_secret_keys.push(validator_secret);
	let (validator, validator_secret) = create_dummy_validator("$lobstr3", &organization_lobstr);
	validators.push(validator);
	validator_secret_keys.push(validator_secret);
	let (validator, validator_secret) = create_dummy_validator("$lobstr4", &organization_lobstr);
	validators.push(validator);
	validator_secret_keys.push(validator_secret);

	(organizations, validators, validator_secret_keys)
}

pub struct ExtBuilder;

impl ExtBuilder {
	pub fn build(
		organizations: Vec<OrganizationOf<Test>>,
		validators: Vec<ValidatorOf<Test>>,
	) -> sp_io::TestExternalities {
		let mut storage = frame_system::GenesisConfig::default().build_storage::<Test>().unwrap();

		crate::GenesisConfig::<Test> {
			validators,
			organizations,
			is_public_network: true,
			phantom: Default::default(),
		}
		.assimilate_storage(&mut storage)
		.unwrap();

		storage.into()
	}
}

pub fn run_test<T>(test: T)
where
	T: FnOnce(Vec<OrganizationOf<Test>>, Vec<ValidatorOf<Test>>, Vec<SecretKey>),
{
	let (organizations, validators, validator_secret_keys) = create_dummy_validators();
	ExtBuilder::build(organizations.clone(), validators.clone()).execute_with(|| {
		test(organizations, validators, validator_secret_keys);
	});
}<|MERGE_RESOLUTION|>--- conflicted
+++ resolved
@@ -1,20 +1,9 @@
-use currency::Amount;
 use frame_support::{
-	pallet_prelude::GenesisBuild,
 	parameter_types,
-<<<<<<< HEAD
 	traits::{ConstU16, ConstU32, ConstU64, Everything},
 };
 use frame_system as system;
 use orml_traits::parameter_type_with_key;
-use primitives::{CurrencyId, CurrencyId::Token, VaultCurrencyPair, DOT, IBTC, INTR};
-=======
-	traits::{ConstU16, ConstU64},
-	BoundedVec,
-};
-use frame_system as system;
-use rand::Rng;
->>>>>>> 762f339e
 use sp_core::H256;
 use sp_runtime::{
 	testing::Header,
@@ -22,6 +11,9 @@
 	FixedI128, FixedU128,
 };
 use substrate_stellar_sdk::SecretKey;
+
+use currency::Amount;
+use primitives::{CurrencyId, CurrencyId::Token, VaultCurrencyPair, DOT, IBTC, INTR};
 
 use crate as pallet_spacewalk_relay;
 use crate::{
