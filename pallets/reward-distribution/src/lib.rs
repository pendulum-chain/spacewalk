--- conflicted
+++ resolved
@@ -135,11 +135,7 @@
 		/// If distribution logic reaches an inconsistency with the amount of currencies in the
 		/// system
 		InconsistentRewardCurrencies,
-<<<<<<< HEAD
-		/// If amount to withdraw is less than existential deposit
-=======
 		/// If the amount to collect is less than existential deposit
->>>>>>> cd448b06
 		CollectAmountTooSmall,
 	}
 
@@ -203,6 +199,7 @@
 			)?;
 
 			ext::staking::distribute_reward::<T>(&vault_id, reward, reward_currency_id)?;
+
 			// We check if the amount to transfer is greater than of the existential deposit to
 			// avoid potential losses of reward currency, in case currency is not native
 			let minimum_transfer_amount =
@@ -214,27 +211,10 @@
 				return Err(Error::<T>::NoRewardsForAccount.into())
 			}
 
-<<<<<<< HEAD
 			if expected_rewards < minimum_transfer_amount {
 				return Err(Error::<T>::CollectAmountTooSmall.into())
 			}
-=======
-			// We check if the amount to transfer is greater than of the existential deposit to
-			// avoid potential losses of reward currency, in case currency is not native
-			let minimum_transfer_amount =
-				<T as orml_tokens::Config>::ExistentialDeposits::get(&reward_currency_id);
-			let expected_rewards =
-				ext::staking::compute_reward::<T>(&vault_id, &caller, reward_currency_id.clone())?;
-
-			if expected_rewards == (BalanceOf::<T>::zero()) {
-				return Err(Error::<T>::NoRewardsForAccount.into())
-			}
-
-			if expected_rewards < minimum_transfer_amount {
-				return Err(Error::<T>::CollectAmountTooSmall.into())
-			}
-
->>>>>>> cd448b06
+
 			//withdraw the reward for specific nominator
 			let caller_rewards =
 				ext::staking::withdraw_reward::<T>(&vault_id, &caller, index, reward_currency_id)?;
