[package]
authors = ["Pendulum Chain <https://github.com/pendulum-chain>"]
description = "Spacewalk bridge pallet"
edition = "2021"
homepage = "https://pendulumchain.org/"
license = "Unlicense"
name = "pallet-spacewalk"
publish = false
repository = "https://github.com/pendulum-chain/spacewalk"
version = "4.0.0-dev"

[package.metadata.docs.rs]
targets = ["x86_64-unknown-linux-gnu"]

[dependencies]
base64 = {version = '0.13.0', default-features = false, features = ['alloc']}
<<<<<<< HEAD
codec = {package = "parity-scale-codec", version = "2.0.0", default-features = false, features = ["derive"]}
=======
codec = {package = "parity-scale-codec", version = "2.0.0", default-features = false}
>>>>>>> d118d8c1
hex = {version = "0.4", default-features = false}
log = {version = "0.4.14", default-features = false}
scale-info = {version = "1.0.0", default-features = false, features = ["derive"]}
serde = {version = '1.0.100', default-features = false, features = ['derive']}
serde_json = {version = '1.0.45', default-features = false, features = ['alloc']}

# Substrate packages
frame-benchmarking = {default-features = false, version = "4.0.0-dev", git = "https://github.com/paritytech/substrate.git", branch = "polkadot-v0.9.17", optional = true}
frame-support = {git = "https://github.com/paritytech/substrate", default-features = false, branch = "polkadot-v0.9.17"}
frame-system = {git = "https://github.com/paritytech/substrate", default-features = false, branch = "polkadot-v0.9.17"}
sp-arithmetic = {git = "https://github.com/paritytech/substrate", default-features = false, branch = "polkadot-v0.9.17"}
sp-core = {git = "https://github.com/paritytech/substrate", default-features = false, branch = "polkadot-v0.9.17"}
sp-io = {git = "https://github.com/paritytech/substrate", default-features = false, branch = "polkadot-v0.9.17"}
sp-keystore = {git = "https://github.com/paritytech/substrate", default-features = false, branch = "polkadot-v0.9.17", optional = true}
sp-runtime = {git = "https://github.com/paritytech/substrate", default-features = false, branch = "polkadot-v0.9.17"}
sp-std = {git = "https://github.com/paritytech/substrate", default-features = false, branch = "polkadot-v0.9.17"}

# ORML dependencies - commit aac79b3b31953381669a2ffa9b3e9bfe48e87f38 is where polkadot-v0.9.17 dependencies are used (branch does not exist for it)
orml-currencies = {default-features = false, git = "https://github.com/open-web3-stack/open-runtime-module-library", rev = "aac79b3b31953381669a2ffa9b3e9bfe48e87f38"}
orml-tokens = {default-features = false, git = "https://github.com/open-web3-stack/open-runtime-module-library", rev = "aac79b3b31953381669a2ffa9b3e9bfe48e87f38"}
orml-traits = {default-features = false, git = "https://github.com/open-web3-stack/open-runtime-module-library", rev = "aac79b3b31953381669a2ffa9b3e9bfe48e87f38"}
orml-utilities = {default-features = false, git = "https://github.com/open-web3-stack/open-runtime-module-library", rev = "aac79b3b31953381669a2ffa9b3e9bfe48e87f38"}

pallet-transaction-payment = {git = "https://github.com/paritytech/substrate", default-features = false, branch = "polkadot-v0.9.17"}
substrate-stellar-sdk = {git = "https://github.com/pendulum-chain/substrate-stellar-sdk", branch = "polkadot-v0.9.17", default-features = false, features = ['offchain']}

[features]
default = ["std"]
std = [
  "frame-benchmarking/std",
  "frame-support/std",
  "frame-system/std",
  "codec/std",
  "scale-info/std",
  "substrate-stellar-sdk/std",
  "pallet-transaction-payment/std",
  "log/std",
  "sp-arithmetic/std",
  "sp-io/std",
  "sp-core/std",
  "sp-keystore/std",
  "sp-runtime/std",
  "sp-std/std",
  'orml-currencies/std',
  'orml-tokens/std',
  'orml-traits/std',
  'orml-utilities/std',
  'base64/std',
  'substrate-stellar-sdk/std',
]

runtime-benchmarks = ["frame-benchmarking/runtime-benchmarks"]
try-runtime = ["frame-support/try-runtime"]<|MERGE_RESOLUTION|>--- conflicted
+++ resolved
@@ -14,11 +14,7 @@
 
 [dependencies]
 base64 = {version = '0.13.0', default-features = false, features = ['alloc']}
-<<<<<<< HEAD
-codec = {package = "parity-scale-codec", version = "2.0.0", default-features = false, features = ["derive"]}
-=======
 codec = {package = "parity-scale-codec", version = "2.0.0", default-features = false}
->>>>>>> d118d8c1
 hex = {version = "0.4", default-features = false}
 log = {version = "0.4.14", default-features = false}
 scale-info = {version = "1.0.0", default-features = false, features = ["derive"]}
