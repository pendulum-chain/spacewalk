use std::cell::RefCell;

pub use currency::{testing_constants::*, Amount};
use frame_support::{
	assert_ok, parameter_types,
	traits::{ConstU32, ConstU64, Everything, GenesisBuild},
	PalletId,
};
use mocktopus::{macros::mockable, mocking::clear_mocks};
use oracle::{
	dia::DiaOracleAdapter,
	oracle_mock::{Data, DataKey, MockConvertMoment, MockConvertPrice, MockOracleKeyConvertor},
	CoinInfo, DataFeeder, DataProvider, DiaOracle, PriceInfo, TimestampedValue,
};
use orml_currencies::BasicCurrencyAdapter;
use orml_traits::parameter_type_with_key;
pub use primitives::CurrencyId;
use primitives::{oracle::Key, AmountCompatibility, CurrencyId::XCM, VaultCurrencyPair, VaultId};
use sp_arithmetic::{FixedI128, FixedPointNumber, FixedU128};
use sp_core::H256;
use sp_runtime::{
	testing::{Header, TestXt},
	traits::{BlakeTwo256, Convert, IdentityLookup, One, Zero},
	DispatchError, Perquintill,
};

use crate as issue;
use crate::{Config, Error};

type TestExtrinsic = TestXt<RuntimeCall, ()>;
type UncheckedExtrinsic = frame_system::mocking::MockUncheckedExtrinsic<Test>;
type Block = frame_system::mocking::MockBlock<Test>;

// Configure a mock runtime to test the pallet.
frame_support::construct_runtime!(
	pub enum Test where
		Block = Block,
		NodeBlock = Block,
		UncheckedExtrinsic = UncheckedExtrinsic,
	{
		System: frame_system::{Pallet, Call, Storage, Config, Event<T>},
		Timestamp: pallet_timestamp::{Pallet, Call, Storage, Inherent},

		// Tokens & Balances
		Balances: pallet_balances::{Pallet, Call, Storage, Config<T>, Event<T>},
		Tokens: orml_tokens::{Pallet, Storage, Config<T>, Event<T>},
		Currencies: orml_currencies::{Pallet, Call},
		RewardDistribution: reward_distribution::{Pallet, Storage, Event<T>},
		Rewards: pooled_rewards::{Pallet, Call, Storage, Event<T>},

		// Operational
		Currency: currency::{Pallet},
		StellarRelay: stellar_relay::{Pallet, Call, Config<T>, Storage, Event<T>},
		Security: security::{Pallet, Call, Storage, Event<T>},
		Issue: issue::{Pallet, Call, Config<T>, Storage, Event<T>},
		Oracle: oracle::{Pallet, Call, Config, Storage, Event<T>},
		Fee: fee::{Pallet, Call, Config<T>, Storage},
		Staking: staking::{Pallet, Storage, Event<T>},
		Nomination: nomination::{Pallet, Call, Config, Storage, Event<T>},
		VaultRegistry: vault_registry::{Pallet, Call, Config<T>, Storage, Event<T>},
	}
);

pub type AccountId = u64;
pub type Balance = u128;
pub type RawAmount = i128;
pub type BlockNumber = u64;
pub type Moment = u64;
pub type Index = u64;
pub type SignedFixedPoint = FixedI128;
pub type SignedInner = i128;
pub type UnsignedFixedPoint = FixedU128;
pub type UnsignedInner = u128;

parameter_types! {
	pub const BlockHashCount: u64 = 250;
	pub const SS58Prefix: u8 = 42;
}

impl frame_system::Config for Test {
	type BaseCallFilter = Everything;
	type BlockWeights = ();
	type BlockLength = ();
	type DbWeight = ();
	type RuntimeOrigin = RuntimeOrigin;
	type RuntimeCall = RuntimeCall;
	type Index = Index;
	type BlockNumber = BlockNumber;
	type Hash = H256;
	type Hashing = BlakeTwo256;
	type AccountId = AccountId;
	type Lookup = IdentityLookup<Self::AccountId>;
	type Header = Header;
	type RuntimeEvent = TestEvent;
	type BlockHashCount = BlockHashCount;
	type Version = ();
	type PalletInfo = PalletInfo;
	type AccountData = pallet_balances::AccountData<Balance>;
	type OnNewAccount = ();
	type OnKilledAccount = ();
	type SystemWeightInfo = ();
	type SS58Prefix = SS58Prefix;
	type OnSetCode = ();
	type MaxConsumers = frame_support::traits::ConstU32<16>;
}

parameter_types! {
	pub const ExistentialDeposit: Balance = 1000;
	pub const MaxReserves: u32 = 50;
}

impl pallet_balances::Config for Test {
	type MaxLocks = MaxLocks;
	/// The type for recording an account's balance.
	type Balance = Balance;
	/// The ubiquitous event type.
	type RuntimeEvent = RuntimeEvent;
	type DustRemoval = ();
	type ExistentialDeposit = ExistentialDeposit;
	type AccountStore = System;
	type WeightInfo = pallet_balances::weights::SubstrateWeight<Test>;
	type MaxReserves = MaxReserves;
	type ReserveIdentifier = ();
}

impl orml_currencies::Config for Test {
	type MultiCurrency = Tokens;
	type NativeCurrency = BasicCurrencyAdapter<Test, Balances, i128, BlockNumber>;
	type GetNativeCurrencyId = GetNativeCurrencyId;
	type WeightInfo = ();
}

parameter_types! {
	pub const GetCollateralCurrencyId: CurrencyId = DEFAULT_COLLATERAL_CURRENCY;
	pub const GetNativeCurrencyId: CurrencyId = DEFAULT_NATIVE_CURRENCY;
	pub const MaxLocks: u32 = 50;
}

parameter_type_with_key! {
	pub ExistentialDeposits: |_currency_id: CurrencyId| -> Balance {
		Zero::zero()
	};
}

pub struct CurrencyHooks<T>(sp_std::marker::PhantomData<T>);
impl<T: orml_tokens::Config>
	orml_traits::currency::MutationHooks<T::AccountId, T::CurrencyId, T::Balance> for CurrencyHooks<T>
{
	type OnDust = ();
	type OnSlash = ();
	type PreDeposit = ();
	type PostDeposit = ();
	type PreTransfer = ();
	type PostTransfer = ();
	type OnNewTokenAccount = ();
	type OnKilledTokenAccount = ();
}

impl orml_tokens::Config for Test {
	type RuntimeEvent = RuntimeEvent;
	type Balance = Balance;
	type Amount = RawAmount;
	type CurrencyId = CurrencyId;
	type WeightInfo = ();
	type ExistentialDeposits = ExistentialDeposits;
	type CurrencyHooks = CurrencyHooks<Self>;
	type MaxLocks = MaxLocks;
	type MaxReserves = ConstU32<0>;
	type ReserveIdentifier = ();
	type DustRemovalWhitelist = Everything;
}

parameter_types! {
	pub const VaultPalletId: PalletId = PalletId(*b"mod/vreg");
}

impl<C> frame_system::offchain::SendTransactionTypes<C> for Test
where
	RuntimeCall: From<C>,
{
	type OverarchingCall = RuntimeCall;
	type Extrinsic = TestExtrinsic;
}

impl vault_registry::Config for Test {
	type PalletId = VaultPalletId;
	type RuntimeEvent = TestEvent;
	type Balance = Balance;
	type WeightInfo = vault_registry::SubstrateWeight<Test>;
	type GetGriefingCollateralCurrencyId = GetNativeCurrencyId;
}

pub struct CurrencyConvert;
impl currency::CurrencyConversion<currency::Amount<Test>, CurrencyId> for CurrencyConvert {
	fn convert(
		amount: &currency::Amount<Test>,
		to: CurrencyId,
	) -> Result<currency::Amount<Test>, sp_runtime::DispatchError> {
		let amount = convert_to(to, amount.amount())?;
		Ok(Amount::new(amount, to))
	}
}

#[cfg_attr(test, mockable)]
pub fn convert_to(to: CurrencyId, amount: Balance) -> Result<Balance, sp_runtime::DispatchError> {
	Ok(amount) // default conversion 1:1 - overwritable with mocktopus
}

pub struct MockAmountCompatibility;
/// In this mock, we assume that all amounts are compatible with the target currency.
impl AmountCompatibility for MockAmountCompatibility {
	type UnsignedFixedPoint = UnsignedFixedPoint;

	fn is_compatible_with_target(
		_source_amount: <<Self as AmountCompatibility>::UnsignedFixedPoint as FixedPointNumber>::Inner,
	) -> bool {
		true
	}

	fn round_to_compatible_with_target(
		source_amount: <<Self as AmountCompatibility>::UnsignedFixedPoint as FixedPointNumber>::Inner,
	) -> Result<<<Self as AmountCompatibility>::UnsignedFixedPoint as FixedPointNumber>::Inner, ()>
	{
		Ok(source_amount)
	}
}

impl currency::Config for Test {
	type UnsignedFixedPoint = UnsignedFixedPoint;
	type SignedInner = SignedInner;
	type SignedFixedPoint = SignedFixedPoint;
	type Balance = Balance;
	type GetRelayChainCurrencyId = GetCollateralCurrencyId;

	type AssetConversion = primitives::AssetConversion;
	type BalanceConversion = primitives::BalanceConversion;
	type CurrencyConversion = CurrencyConvert;
	type AmountCompatibility = MockAmountCompatibility;
}

parameter_types! {
	pub const OrganizationLimit: u32 = 255;
	pub const ValidatorLimit: u32 = 255;
	pub const IsPublicNetwork: bool = false;
}

pub type OrganizationId = u128;

impl stellar_relay::Config for Test {
	type RuntimeEvent = RuntimeEvent;
	type OrganizationId = OrganizationId;
	type OrganizationLimit = OrganizationLimit;
	type ValidatorLimit = ValidatorLimit;
	type IsPublicNetwork = IsPublicNetwork;
	type WeightInfo = stellar_relay::SubstrateWeight<Test>;
}

impl security::Config for Test {
	type RuntimeEvent = TestEvent;
	type WeightInfo = ();
}

impl staking::Config for Test {
	type RuntimeEvent = TestEvent;
	type SignedFixedPoint = SignedFixedPoint;
	type SignedInner = SignedInner;
	type CurrencyId = CurrencyId;
	type GetNativeCurrencyId = GetNativeCurrencyId;
	type MaxRewardCurrencies = MaxRewardCurrencies;
}

impl oracle::Config for Test {
	type RuntimeEvent = TestEvent;
	type WeightInfo = oracle::SubstrateWeight<Test>;
	type DataProvider = DiaOracleAdapter<
		MockDiaOracle,
		UnsignedFixedPoint,
		Moment,
		MockOracleKeyConvertor,
		MockConvertPrice,
		MockConvertMoment,
	>;
	type DataFeedProvider = DataCollector;
}

parameter_types! {
	pub const FeePalletId: PalletId = PalletId(*b"mod/fees");
	pub const MaxExpectedValue: UnsignedFixedPoint = UnsignedFixedPoint::from_inner(<UnsignedFixedPoint as FixedPointNumber>::DIV);
}

impl fee::Config for Test {
	type FeePalletId = FeePalletId;
	type WeightInfo = fee::SubstrateWeight<Test>;
	type SignedFixedPoint = SignedFixedPoint;
	type SignedInner = SignedInner;
	type UnsignedFixedPoint = UnsignedFixedPoint;
	type UnsignedInner = UnsignedInner;
	type VaultRewards = Rewards;
	type VaultStaking = Staking;
	type OnSweep = ();
	type MaxExpectedValue = MaxExpectedValue;
	type RewardDistribution = RewardDistribution;
}

parameter_types! {
	pub const MaxRewardCurrencies: u32= 10;
}

impl pooled_rewards::Config for Test {
	type RuntimeEvent = TestEvent;
	type SignedFixedPoint = SignedFixedPoint;
	type PoolId = CurrencyId;
	type PoolRewardsCurrencyId = CurrencyId;
	type StakeId = VaultId<AccountId, CurrencyId>;
	type MaxRewardCurrencies = MaxRewardCurrencies;
}

parameter_types! {
	pub const DecayRate: Perquintill = Perquintill::from_percent(5);
	pub const MaxCurrencies: u32 = 10;
}

pub struct OracleApiMock {}
impl oracle::OracleApi<Balance, CurrencyId> for OracleApiMock {
	fn currency_to_usd(
		amount: &Balance,
		currency_id: &CurrencyId,
	) -> Result<Balance, DispatchError> {
<<<<<<< HEAD
		let _native_currency = GetNativeCurrencyId::get();
		let amount_in_usd = match currency_id {
			&XCM(0) => amount * 5,
			&XCM(1) => amount * 10,
			&XCM(2) => amount * 15,
			&XCM(3) => amount * 20,
			&XCM(4) => amount * 35,
			_native_currency => amount * 3,
		};
		Ok(amount_in_usd)
=======
		let native_currency = GetNativeCurrencyId::get();
		match currency_id {
			id if *id == native_currency => Ok(100),
			_ => Ok(500),
		}
>>>>>>> 70f9a1ad
	}
}
impl reward_distribution::Config for Test {
	type RuntimeEvent = TestEvent;
	type WeightInfo = reward_distribution::SubstrateWeight<Test>;
	type Balance = Balance;
	type DecayInterval = ConstU64<100>;
	type DecayRate = DecayRate;
	type VaultRewards = Rewards;
	type MaxCurrencies = MaxCurrencies;
	type OracleApi = OracleApiMock;
	type Balances = Balances;
	type VaultStaking = Staking;
	type FeePalletId = FeePalletId;
}

impl nomination::Config for Test {
	type RuntimeEvent = TestEvent;
	type WeightInfo = nomination::SubstrateWeight<Test>;
}

parameter_types! {
	pub const MinimumPeriod: Moment = 5;
}

impl pallet_timestamp::Config for Test {
	type Moment = Moment;
	type OnTimestampSet = ();
	type MinimumPeriod = MinimumPeriod;
	type WeightInfo = ();
}

pub struct BlockNumberToBalance;

impl Convert<BlockNumber, Balance> for BlockNumberToBalance {
	fn convert(a: BlockNumber) -> Balance {
		a.into()
	}
}

impl Config for Test {
	type RuntimeEvent = TestEvent;
	type BlockNumberToBalance = BlockNumberToBalance;
	type WeightInfo = crate::SubstrateWeight<Test>;
}

pub type TestEvent = RuntimeEvent;
pub type TestError = Error<Test>;
pub type VaultRegistryError = vault_registry::Error<Test>;

pub const USER: AccountId = 1;
pub const NOMINATOR1: AccountId = 11;
pub const NOMINATOR2: AccountId = 12;
pub const NOMINATOR_INIT_BALANCE: Balance = 10000;
pub const VAULT: VaultId<AccountId, CurrencyId> = VaultId {
	account_id: 2,
	currencies: VaultCurrencyPair {
		collateral: DEFAULT_COLLATERAL_CURRENCY,
		wrapped: DEFAULT_WRAPPED_CURRENCY,
	},
};
pub const VAULT_2: VaultId<AccountId, CurrencyId> = VaultId {
	account_id: 3,
	currencies: VaultCurrencyPair {
		collateral: DEFAULT_COLLATERAL_CURRENCY,
		wrapped: WRAPPED_CURRENCY2,
	},
};

pub const VAULT_3: VaultId<AccountId, CurrencyId> = VaultId {
	account_id: 5,
	currencies: VaultCurrencyPair { collateral: XCM(1), wrapped: WRAPPED_CURRENCY3 },
};

pub const VAULT_4: VaultId<AccountId, CurrencyId> = VaultId {
	account_id: 6,
	currencies: VaultCurrencyPair { collateral: XCM(1), wrapped: DEFAULT_WRAPPED_CURRENCY },
};

pub const VAULT_5: VaultId<AccountId, CurrencyId> = VaultId {
	account_id: 7,
	currencies: VaultCurrencyPair { collateral: XCM(2), wrapped: WRAPPED_CURRENCY2 },
};

const PAIR: VaultCurrencyPair<CurrencyId> = VaultCurrencyPair {
	collateral: DEFAULT_COLLATERAL_CURRENCY,
	wrapped: DEFAULT_WRAPPED_CURRENCY,
};
const PAIR_2: VaultCurrencyPair<CurrencyId> =
	VaultCurrencyPair { collateral: DEFAULT_COLLATERAL_CURRENCY, wrapped: WRAPPED_CURRENCY2 };
const PAIR_3: VaultCurrencyPair<CurrencyId> =
	VaultCurrencyPair { collateral: XCM(1), wrapped: WRAPPED_CURRENCY3 };
const PAIR_4: VaultCurrencyPair<CurrencyId> =
	VaultCurrencyPair { collateral: XCM(1), wrapped: DEFAULT_WRAPPED_CURRENCY };
const PAIR_5: VaultCurrencyPair<CurrencyId> =
	VaultCurrencyPair { collateral: XCM(2), wrapped: WRAPPED_CURRENCY2 };

pub const ALICE_BALANCE: u128 = 1_000_000;
pub const BOB_BALANCE: u128 = 1_000_000;

pub struct ExtBuilder;

impl ExtBuilder {
	pub fn build_with(balances: orml_tokens::GenesisConfig<Test>) -> sp_io::TestExternalities {
		let mut storage = frame_system::GenesisConfig::default().build_storage::<Test>().unwrap();

		balances.assimilate_storage(&mut storage).unwrap();

		pallet_balances::GenesisConfig::<Test> {
			balances: balances
				.balances
				.iter()
				.filter_map(|(account, currency, balance)| match *currency {
					DEFAULT_NATIVE_CURRENCY => Some((*account, *balance)),
					_ => None,
				})
				.collect(),
		}
		.assimilate_storage(&mut storage)
		.unwrap();

		frame_support::traits::GenesisBuild::<Test>::assimilate_storage(
			&nomination::GenesisConfig { is_nomination_enabled: true },
			&mut storage,
		)
		.unwrap();

		fee::GenesisConfig::<Test> {
			issue_fee: UnsignedFixedPoint::checked_from_rational(5, 1000).unwrap(), // 0.5%
			issue_griefing_collateral: UnsignedFixedPoint::checked_from_rational(5, 1_000_000_000)
				.unwrap(), // 0.005%
			redeem_fee: UnsignedFixedPoint::checked_from_rational(5, 1000).unwrap(), // 0.5%
			premium_redeem_fee: UnsignedFixedPoint::checked_from_rational(5, 100).unwrap(), // 5%
			punishment_fee: UnsignedFixedPoint::checked_from_rational(1, 10).unwrap(), // 10%
			replace_griefing_collateral: UnsignedFixedPoint::checked_from_rational(1, 10).unwrap(), // 10%
		}
		.assimilate_storage(&mut storage)
		.unwrap();

		issue::GenesisConfig::<Test> {
			issue_period: 10,
			issue_minimum_transfer_amount: 1,
			..issue::GenesisConfig::<Test>::default()
		}
		.assimilate_storage(&mut storage)
		.unwrap();

		vault_registry::GenesisConfig::<Test> {
			minimum_collateral_vault: vec![
				(DEFAULT_COLLATERAL_CURRENCY, 0),
				(XCM(1), 0),
				(XCM(2), 0),
			],
			punishment_delay: 8,
			system_collateral_ceiling: vec![
				(PAIR, 1_000_000_000_000),
				(PAIR_2, 1_000_000_000_000),
				(PAIR_3, 1_000_000_000_000),
				(PAIR_4, 1_000_000_000_000),
				(PAIR_5, 1_000_000_000_000),
			],
			secure_collateral_threshold: vec![
				(PAIR, UnsignedFixedPoint::checked_from_rational(200, 100).unwrap()),
				(PAIR_2, UnsignedFixedPoint::checked_from_rational(200, 100).unwrap()),
				(PAIR_3, UnsignedFixedPoint::checked_from_rational(200, 100).unwrap()),
				(PAIR_4, UnsignedFixedPoint::checked_from_rational(200, 100).unwrap()),
				(PAIR_5, UnsignedFixedPoint::checked_from_rational(200, 100).unwrap()),
			],
			premium_redeem_threshold: vec![
				(PAIR, UnsignedFixedPoint::checked_from_rational(120, 100).unwrap()),
				(PAIR_2, UnsignedFixedPoint::checked_from_rational(120, 100).unwrap()),
				(PAIR_3, UnsignedFixedPoint::checked_from_rational(120, 100).unwrap()),
				(PAIR_4, UnsignedFixedPoint::checked_from_rational(120, 100).unwrap()),
				(PAIR_5, UnsignedFixedPoint::checked_from_rational(120, 100).unwrap()),
			],
			liquidation_collateral_threshold: vec![
				(PAIR, UnsignedFixedPoint::checked_from_rational(110, 100).unwrap()),
				(PAIR_2, UnsignedFixedPoint::checked_from_rational(110, 100).unwrap()),
				(PAIR_3, UnsignedFixedPoint::checked_from_rational(110, 100).unwrap()),
				(PAIR_4, UnsignedFixedPoint::checked_from_rational(110, 100).unwrap()),
				(PAIR_5, UnsignedFixedPoint::checked_from_rational(110, 100).unwrap()),
			],
		}
		.assimilate_storage(&mut storage)
		.unwrap();

		storage.into()
	}

	pub fn build() -> sp_io::TestExternalities {
		ExtBuilder::build_with(orml_tokens::GenesisConfig::<Test> {
			balances: vec![DEFAULT_COLLATERAL_CURRENCY, DEFAULT_NATIVE_CURRENCY, XCM(1), XCM(2)]
				.into_iter()
				.flat_map(|currency_id| {
					vec![
						(USER, currency_id, ALICE_BALANCE),
						(VAULT.account_id, currency_id, BOB_BALANCE),
						(VAULT_2.account_id, currency_id, BOB_BALANCE),
						(VAULT_3.account_id, currency_id, BOB_BALANCE),
						(VAULT_4.account_id, currency_id, BOB_BALANCE),
						(VAULT_5.account_id, currency_id, BOB_BALANCE),
						(NOMINATOR1, currency_id, NOMINATOR_INIT_BALANCE),
						(NOMINATOR2, currency_id, NOMINATOR_INIT_BALANCE),
					]
				})
				.collect(),
		})
	}
}

pub fn run_test<T>(test: T)
where
	T: FnOnce(),
{
	clear_mocks();
	ExtBuilder::build().execute_with(|| {
		assert_ok!(<oracle::Pallet<Test>>::_set_exchange_rate(
			1,
			DEFAULT_COLLATERAL_CURRENCY,
			UnsignedFixedPoint::one()
		));

		assert_ok!(<oracle::Pallet<Test>>::_set_exchange_rate(
			1,
			DEFAULT_WRAPPED_CURRENCY,
			UnsignedFixedPoint::one()
		));
		Security::set_active_block_number(1);
		System::set_block_number(1);

		test();
	});
}

thread_local! {
	static COINS: RefCell<std::collections::HashMap<DataKey, Data>> = RefCell::new(std::collections::HashMap::<DataKey, Data>::new());
}

pub struct MockDiaOracle;
impl DiaOracle for MockDiaOracle {
	fn get_coin_info(
		blockchain: Vec<u8>,
		symbol: Vec<u8>,
	) -> Result<CoinInfo, sp_runtime::DispatchError> {
		let key = (blockchain, symbol);
		let data_key = DataKey { blockchain: key.0.clone(), symbol: key.1.clone() };
		let mut result: Option<Data> = None;
		COINS.with(|c| {
			let r = c.borrow();

			let hash_set = &*r;
			let o = hash_set.get(&data_key);
			match o {
				Some(i) => result = Some(i.clone()),
				None => {},
			};
		});
		let Some(result) = result else {
			return Err(sp_runtime::DispatchError::Other(""));
		};
		let mut coin_info = CoinInfo::default();
		coin_info.price = result.price;
		coin_info.last_update_timestamp = result.timestamp;

		Ok(coin_info)
	}

	//Spacewalk DiaOracleAdapter does not use get_value function. There is no need to implement
	// this function.
	fn get_value(
		_blockchain: Vec<u8>,
		_symbol: Vec<u8>,
	) -> Result<PriceInfo, sp_runtime::DispatchError> {
		unimplemented!(
			"DiaOracleAdapter implementation of DataProviderExtended does not use this function."
		)
	}
}

pub struct DataCollector;
//DataFeeder required to implement DataProvider trait but there no need to implement get function
impl DataProvider<Key, TimestampedValue<UnsignedFixedPoint, Moment>> for DataCollector {
	fn get(_key: &Key) -> Option<TimestampedValue<UnsignedFixedPoint, Moment>> {
		unimplemented!("Not required to implement DataProvider get function")
	}
}
impl DataFeeder<Key, TimestampedValue<UnsignedFixedPoint, Moment>, AccountId> for DataCollector {
	fn feed_value(
		_who: AccountId,
		key: Key,
		value: TimestampedValue<UnsignedFixedPoint, Moment>,
	) -> sp_runtime::DispatchResult {
		let key = MockOracleKeyConvertor::convert(key).unwrap();
		let r = value.value.into_inner();

		let data_key = DataKey { blockchain: key.0.clone(), symbol: key.1.clone() };
		let data = Data { key: data_key.clone(), price: r, timestamp: value.timestamp };

		COINS.with(|coins| {
			let mut r = coins.borrow_mut();
			r.insert(data_key, data);
		});
		Ok(())
	}
}<|MERGE_RESOLUTION|>--- conflicted
+++ resolved
@@ -326,7 +326,6 @@
 		amount: &Balance,
 		currency_id: &CurrencyId,
 	) -> Result<Balance, DispatchError> {
-<<<<<<< HEAD
 		let _native_currency = GetNativeCurrencyId::get();
 		let amount_in_usd = match currency_id {
 			&XCM(0) => amount * 5,
@@ -337,13 +336,6 @@
 			_native_currency => amount * 3,
 		};
 		Ok(amount_in_usd)
-=======
-		let native_currency = GetNativeCurrencyId::get();
-		match currency_id {
-			id if *id == native_currency => Ok(100),
-			_ => Ok(500),
-		}
->>>>>>> 70f9a1ad
 	}
 }
 impl reward_distribution::Config for Test {
@@ -409,13 +401,13 @@
 	account_id: 3,
 	currencies: VaultCurrencyPair {
 		collateral: DEFAULT_COLLATERAL_CURRENCY,
-		wrapped: WRAPPED_CURRENCY2,
+		wrapped: DEFAULT_WRAPPED_CURRENCY_2,
 	},
 };
 
 pub const VAULT_3: VaultId<AccountId, CurrencyId> = VaultId {
 	account_id: 5,
-	currencies: VaultCurrencyPair { collateral: XCM(1), wrapped: WRAPPED_CURRENCY3 },
+	currencies: VaultCurrencyPair { collateral: XCM(1), wrapped: DEFAULT_WRAPPED_CURRENCY_3 },
 };
 
 pub const VAULT_4: VaultId<AccountId, CurrencyId> = VaultId {
@@ -425,21 +417,23 @@
 
 pub const VAULT_5: VaultId<AccountId, CurrencyId> = VaultId {
 	account_id: 7,
-	currencies: VaultCurrencyPair { collateral: XCM(2), wrapped: WRAPPED_CURRENCY2 },
+	currencies: VaultCurrencyPair { collateral: XCM(2), wrapped: DEFAULT_WRAPPED_CURRENCY_2 },
 };
 
 const PAIR: VaultCurrencyPair<CurrencyId> = VaultCurrencyPair {
 	collateral: DEFAULT_COLLATERAL_CURRENCY,
 	wrapped: DEFAULT_WRAPPED_CURRENCY,
 };
-const PAIR_2: VaultCurrencyPair<CurrencyId> =
-	VaultCurrencyPair { collateral: DEFAULT_COLLATERAL_CURRENCY, wrapped: WRAPPED_CURRENCY2 };
+const PAIR_2: VaultCurrencyPair<CurrencyId> = VaultCurrencyPair {
+	collateral: DEFAULT_COLLATERAL_CURRENCY,
+	wrapped: DEFAULT_WRAPPED_CURRENCY_2,
+};
 const PAIR_3: VaultCurrencyPair<CurrencyId> =
-	VaultCurrencyPair { collateral: XCM(1), wrapped: WRAPPED_CURRENCY3 };
+	VaultCurrencyPair { collateral: XCM(1), wrapped: DEFAULT_WRAPPED_CURRENCY_3 };
 const PAIR_4: VaultCurrencyPair<CurrencyId> =
 	VaultCurrencyPair { collateral: XCM(1), wrapped: DEFAULT_WRAPPED_CURRENCY };
 const PAIR_5: VaultCurrencyPair<CurrencyId> =
-	VaultCurrencyPair { collateral: XCM(2), wrapped: WRAPPED_CURRENCY2 };
+	VaultCurrencyPair { collateral: XCM(2), wrapped: DEFAULT_WRAPPED_CURRENCY_2 };
 
 pub const ALICE_BALANCE: u128 = 1_000_000;
 pub const BOB_BALANCE: u128 = 1_000_000;
