--- conflicted
+++ resolved
@@ -44,12 +44,8 @@
 [dev-dependencies]
 currency = {path = "../currency", default-features = false, features = ["testing-utils", "testing-constants"]}
 security = { path = "../security", features = ['testing-utils'] }
-<<<<<<< HEAD
+frame-benchmarking = {git = "https://github.com/paritytech/substrate", branch = "polkadot-v0.9.36", default-features = false}
 oracle = { path = "../oracle", features = ['testing-utils'] }
-frame-benchmarking = {git = "https://github.com/paritytech/substrate", branch = "polkadot-v0.9.35", default-features = false}
-=======
-frame-benchmarking = {git = "https://github.com/paritytech/substrate", branch = "polkadot-v0.9.36", default-features = false}
->>>>>>> 00020968
 mocktopus = "0.8.0"
 pretty_assertions = "0.7.2"
 
